--- conflicted
+++ resolved
@@ -66,12 +66,8 @@
             'tempfile',
             'unittest',
             'yaml',
-<<<<<<< HEAD
-            'unidecode'
-=======
             'unidecode',
             'zipstream_new',
->>>>>>> 2cc25b3a
             ],
       url='https://github.com/geoscienceaustralia/geophys_utils',
       author='Alex Ip - Geoscience Australia',

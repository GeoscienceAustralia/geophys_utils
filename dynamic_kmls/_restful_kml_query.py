'''
Created on 7 Sep. 2018

@author: Andrew Turner & Alex Ip, Geoscience Australia
'''
import os
from flask_restful import Resource
from flask import request, make_response
from shapely.geometry import Polygon
from dynamic_kmls import settings
from dynamic_kmls.netcdf2kml import NetCDF2kmlConverter
from geophys_utils.dataset_metadata_cache import get_dataset_metadata_cache
import logging
#from pprint import pformat

logger = logging.getLogger(__name__)
    
if settings['global_settings']['debug']:
    logger.setLevel(logging.DEBUG)
else:
    logger.setLevel(logging.INFO)
logger.debug('Logger {} set to level {}'.format(logger.name, logger.level))

class RestfulKMLQuery(Resource):
    '''
    RestfulKMLQuery Resource subclass for RESTful API
    '''
    CONTENT_TYPE = 'application/vnd.google-earth.kml+xml'
    
    def __init__(self):
        '''
        RestfulKMLQuery Constructor
        '''
        super(RestfulKMLQuery, self).__init__()
        
        self.sdmc = get_dataset_metadata_cache(db_engine=settings['global_settings']['database_engine'], 
                                               debug=settings['global_settings']['debug'])
<<<<<<< HEAD
           
    
=======

            
            
>>>>>>> 12fc9a40
    def get(self, dataset_type):
        '''
        get method for RESTful API
        '''
        logger.debug('dataset_type: {}'.format(dataset_type))
        
        dataset_settings = settings['dataset_settings'].get(dataset_type)
        
        #TODO: Handle this more gracefully
        assert dataset_settings, 'Invalid dataset type "{}"'.format(dataset_type)
        
        bbox_list = [float(ordinate) for ordinate in request.args['BBOX'].split(',')]
    
        #=======================================================================
        # # return polygon KML for low zoom
        # if ((bbox_list[2] - bbox_list[0]) >= dataset_settings['min_polygon_bbox_width']):
        #     kml = self.build_polygon_kml(bbox_list, dataset_type, settings)
        # else: # High zoom - plot detailed dataset
        #     kml = get_kml_function(self, bbox_list, dataset_type, settings)
        #=======================================================================
<<<<<<< HEAD
        
        dataset_metadata_dict_list = self.sdmc.search_dataset_distributions(
            keyword_list=dataset_settings['keyword_list'],
            protocol=dataset_settings['protocol'],
            ll_ur_coords=[[bbox_list[0], bbox_list[1]], [bbox_list[2], bbox_list[3]]]
        )
        #logger.debug("dataset_metadata_dict_list: {}".format(dataset_metadata_dict_list))
    
        netcdf2kml_obj = NetCDF2kmlConverter(settings, dataset_type, debug=settings['global_settings']['debug'])
        
        for dataset_metadata_dict in dataset_metadata_dict_list:
            #logger.debug("dataset_metadata_dict: {}".format(dataset_metadata_dict))
            
            # dataset_folder = dataset_type_folder.newfolder(name=dataset_metadata_dict['dataset_title'])

            #TODO: Replace this hack for turning OPeNDAP endpoints into local pathnames
            netcdf_path = self.modify_nc_path(dataset_settings['netcdf_path_prefix'], 
                                              str(dataset_metadata_dict['distribution_url']))
            
            netcdf2kml_obj.build_kml(netcdf_path, dataset_metadata_dict, bbox_list)
   
        response = make_response(netcdf2kml_obj.kml_string)
        
        del netcdf2kml_obj
        
=======
        
        dataset_metadata_dict_list = self.sdmc.search_dataset_distributions(
            keyword_list=dataset_settings['keyword_list'],
            protocol=dataset_settings['protocol'],
            ll_ur_coords=[[bbox_list[0], bbox_list[1]], [bbox_list[2], bbox_list[3]]]
        )
        #logger.debug("dataset_metadata_dict_list: {}".format(dataset_metadata_dict_list))
            
        # Insert modified netCDF file path into each dict in list
        for dataset_metadata_dict in dataset_metadata_dict_list:
            #TODO: Replace this hack for turning OPeNDAP endpoints into local pathnames
            dataset_metadata_dict['netcdf_path'] = self.modify_nc_path(dataset_settings['netcdf_path_prefix'], 
                                                                       str(dataset_metadata_dict['distribution_url']))
            
        netcdf2kml_obj = NetCDF2kmlConverter(settings, dataset_type, debug=settings['global_settings']['debug'])        
        netcdf2kml_obj.build_bbox_kml(dataset_metadata_dict_list, bbox_list)
   
        response = make_response(netcdf2kml_obj.kml_string)
>>>>>>> 12fc9a40
        response.headers['content-type'] = RestfulKMLQuery.CONTENT_TYPE
        return response

    
    def modify_nc_path(self, netcdf_path_prefix, opendap_endpoint):    
        '''
        Helper function to substitute netcdf_path_prefix in netcdf_path if defined
        '''
        if netcdf_path_prefix:
            return os.path.join(netcdf_path_prefix, os.path.basename(opendap_endpoint))
        else:
            return opendap_endpoint
        

    def rectangle_from_bbox_list(self, bbox_list):
<<<<<<< HEAD
        '''
        Helper function to return bounding box rectangle from [<xmin>, <ymin>, <xmax>, <ymax>] list
        '''
=======
        '''
        Helper function to return bounding box rectangle from [<xmin>, <ymin>, <xmax>, <ymax>] list
        '''
>>>>>>> 12fc9a40
        return Polygon(((bbox_list[0], bbox_list[1]),
                        (bbox_list[2], bbox_list[1]),
                        (bbox_list[2], bbox_list[3]),
                        (bbox_list[0], bbox_list[3]),
                        (bbox_list[0], bbox_list[1])
                        ))
        
<|MERGE_RESOLUTION|>--- conflicted
+++ resolved
@@ -35,14 +35,9 @@
         
         self.sdmc = get_dataset_metadata_cache(db_engine=settings['global_settings']['database_engine'], 
                                                debug=settings['global_settings']['debug'])
-<<<<<<< HEAD
-           
-    
-=======
 
             
             
->>>>>>> 12fc9a40
     def get(self, dataset_type):
         '''
         get method for RESTful API
@@ -63,33 +58,6 @@
         # else: # High zoom - plot detailed dataset
         #     kml = get_kml_function(self, bbox_list, dataset_type, settings)
         #=======================================================================
-<<<<<<< HEAD
-        
-        dataset_metadata_dict_list = self.sdmc.search_dataset_distributions(
-            keyword_list=dataset_settings['keyword_list'],
-            protocol=dataset_settings['protocol'],
-            ll_ur_coords=[[bbox_list[0], bbox_list[1]], [bbox_list[2], bbox_list[3]]]
-        )
-        #logger.debug("dataset_metadata_dict_list: {}".format(dataset_metadata_dict_list))
-    
-        netcdf2kml_obj = NetCDF2kmlConverter(settings, dataset_type, debug=settings['global_settings']['debug'])
-        
-        for dataset_metadata_dict in dataset_metadata_dict_list:
-            #logger.debug("dataset_metadata_dict: {}".format(dataset_metadata_dict))
-            
-            # dataset_folder = dataset_type_folder.newfolder(name=dataset_metadata_dict['dataset_title'])
-
-            #TODO: Replace this hack for turning OPeNDAP endpoints into local pathnames
-            netcdf_path = self.modify_nc_path(dataset_settings['netcdf_path_prefix'], 
-                                              str(dataset_metadata_dict['distribution_url']))
-            
-            netcdf2kml_obj.build_kml(netcdf_path, dataset_metadata_dict, bbox_list)
-   
-        response = make_response(netcdf2kml_obj.kml_string)
-        
-        del netcdf2kml_obj
-        
-=======
         
         dataset_metadata_dict_list = self.sdmc.search_dataset_distributions(
             keyword_list=dataset_settings['keyword_list'],
@@ -108,7 +76,6 @@
         netcdf2kml_obj.build_bbox_kml(dataset_metadata_dict_list, bbox_list)
    
         response = make_response(netcdf2kml_obj.kml_string)
->>>>>>> 12fc9a40
         response.headers['content-type'] = RestfulKMLQuery.CONTENT_TYPE
         return response
 
@@ -124,15 +91,9 @@
         
 
     def rectangle_from_bbox_list(self, bbox_list):
-<<<<<<< HEAD
         '''
         Helper function to return bounding box rectangle from [<xmin>, <ymin>, <xmax>, <ymax>] list
         '''
-=======
-        '''
-        Helper function to return bounding box rectangle from [<xmin>, <ymin>, <xmax>, <ymax>] list
-        '''
->>>>>>> 12fc9a40
         return Polygon(((bbox_list[0], bbox_list[1]),
                         (bbox_list[2], bbox_list[1]),
                         (bbox_list[2], bbox_list[3]),

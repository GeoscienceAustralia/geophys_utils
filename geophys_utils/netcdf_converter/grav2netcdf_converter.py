--- conflicted
+++ resolved
@@ -142,10 +142,6 @@
         with the key and value information such as accuracy or methodology.
         e.g. 'SUR': 'Positions determined by optical surveying methods or measured on surveyed points.'
         """
-<<<<<<< HEAD
-        if table_name == "ELLIPSOIDHGTDATUM":
-            return {"GRS80": "GRS80"}
-=======
         # TODO fix this
         if table_name == "ELLIPSOIDHGTDATUM":
             #return {"GRS80": "GRS80"}
@@ -162,7 +158,6 @@
             print("keys_and_values_dict: {}".format(keys_and_values_dict))
             return keys_and_values_dict
 
->>>>>>> 972cf65b
 
         sql_statement = 'select * from gravity.{}'.format(table_name)
         query_result = self.cursor.execute(sql_statement)
@@ -340,20 +335,12 @@
 
         for field_value in Grav2NetCDFConverter.settings['field_names'].values():
             if field_value.get('lookup_table'):
-                print(field_value)
                 lookup_dict = self.get_keys_and_values_table(field_value['lookup_table'])
-<<<<<<< HEAD
-                print("LOOKUP DCITs")
-                print(lookup_dict)
-=======
                 print("LOOKUP DICT: {}".format(lookup_dict))
 
->>>>>>> 972cf65b
                 new_dimension_name = field_value['short_name'].lower()
                 dimensions[new_dimension_name] = len(lookup_dict)
                 # print(dimensions[new_dimension_name])
-            # elif field_value.get('create_lookup_table'):
-            #     lookup_dict = {"GRS80": "GRS80"}
             else:
                 pass
         # print(dimensions['point'])
@@ -394,9 +381,7 @@
             # for i in self.cursor:
             #     data_list.append(
             #         i[0])
-            print("data_list: {}".format(data_list))
-
-
+            # print(data_list)
             return data_list
 
         def generate_ga_metadata_dict():
@@ -439,27 +424,15 @@
             
             # get the array of numeric foreign key values
             field_data_array = get_data(field_yml_settings_dict)
-            # print("field data array: {}".format(field_data_array))
-            # for lookup_key in field_data_array:
-            #     if lookup_key != field_yml_settings_dict['fill_value']:
-            #         lookup_dict.get(lookup_key)
-            #     else:
-            #         lookup_key = lookup_key
-            #     print(lookup_key)
-            # converted_dict = {}
 
             # transform the data_list into the mapped value.
             transformed_data_list = [lookup_dict.get(lookup_key) for lookup_key in field_data_array]
-           # transformed_data_list = [lookup_dict.get(lookup_key) if lookup_key != field_yml_settings_dict['fill_value'] else field_yml_settings_dict['fill_value'] for lookup_key in field_data_array]
-            print("transformed_data_list: {}".format(transformed_data_list))
-
+                                
             # loop through the table_key_dict and the lookup table. When a match is found add the new mapped key to
             # the existing value of the table_key_dict in a new dict
-
-
             converted_attributes_dict = {lookup_table_dict[key]: value
                               for key, value in lookup_table_dict.items()}
-            print("converted_attributes_dict: {}".format(converted_attributes_dict))
+            
             #===================================================================
             # converted_dict = {}
             # for keys, values in lookup_table_dict.items():
@@ -564,23 +537,12 @@
 
             for value in list_of_possible_value:
                 logger.debug("Value in list_of_possible_value: " + str(value))
-                # if the field value is in the list of accepted values then add to attlributes dict
+                # if the field value is in the list of accepted values then add to attributes dict
                 if field_yml_settings_dict.get(value):
                     logger.debug("Processing: " + str(value))
 
-
-
-                  #  if value == 'create_lookup_table':
-
-                    #print(value)
                     # some key values are already int8 and don't need to be converted. Thus a flag is included in the
                     if value == 'lookup_table':
-
-                        # # special case
-                        # if field_yml_settings_dict.get('short_name') == 'Elipsoiddatum':
-                        #     converted_data_list, converted_key_value_dict = handle_key_value_for_ellipsoid_datum(field_yml_settings_dict)
-                        #     converted_data_array = np.array(converted_data_list, field_yml_settings_dict['dtype'])
-
                         logger.debug('Converting ' + str(value) + 'string keys to int8 with 0 as 1st index')
                         converted_data_list, converted_key_value_dict = handle_key_value_cases(field_yml_settings_dict,
                                                                     self.get_keys_and_values_table(field_yml_settings_dict.get('lookup_table')))
@@ -605,16 +567,11 @@
 
 
                         converted_data_array = np.array(converted_data_list, field_yml_settings_dict['dtype'])
-                    #print(converted_data_array)
-
 
                     # for the one case where a column in the observation table (tcdem) needs to be added as the
                     # attribute of varaible in the netcdf file.
                     if value == 'dem' or value == 'datum':
                         # the grav datum needs to be converted from its key value
-                        #if field_yml_settings_dict.get('short_name') == 'Elipsoiddatum':
-
-
                         if field_yml_settings_dict.get('short_name') == 'Grav':
                             gravdatum_key = self.get_survey_wide_value_from_obs_table(field_yml_settings_dict.get(value))
                             attributes_dict[value] = self.get_value_for_key("DESCRIPTION", "GRAVDATUMS", "GRAVDATUM", gravdatum_key)
@@ -627,42 +584,9 @@
                             else:
                                 pass
 
-                    # elif (value == 'create_lookup_table'):
-                    #     print("FOUND")
-                    #     # make the key lookup table
-                    #     # converted_data_list, converted_key_value_dict
-                    #     logger.debug('- - - - - - - - - - - - - - - -')
-                    #     #logger.debug('handle_key_value_cases() with field value: ' + str(
-                    #     #    field_value) + ' and lookup_table_dict: ' + str(lookup_table_dict))
-                    #
-                    #     # get the keys into a list
-                    #     #lookup_key_list = [lookup_key for lookup_key in lookup_table_dict.keys()]
-                    #     # self.elipsoid_height_datums
-                    #     print('values list')
-                    #     print(self.elipsoid_height_datums)
-                    #     # create the lookup table to convert variables with strings as keys.
-                    #     lookup_dict = {lookup_key: self.elipsoid_height_datums.index(lookup_key)
-                    #                    for lookup_key in self.elipsoid_height_datums}
-                    #     print("ellipsoid lookup dict")
-                    #     print(lookup_dict)
-                    #     # get the array of numeric foreign key values
-                    #     field_data_array = get_data(field_yml_settings_dict)
-                    #     print(field_data_array)
-                    #     # transform the data_list into the mapped value.
-                    #     transformed_data_list = [lookup_dict.get(lookup_key) for lookup_key in field_data_array]
-                    #     print(transformed_data_list)
-                    #     # loop through the table_key_dict and the lookup table. When a match is found add the new mapped key to
-                    #     # the existing value of the table_key_dict in a new dict
-                    #     converted_attributes_dict = {lookup_table_dict[key]: value
-                    #                                  for key, value in lookup_table_dict.items()}
-                    #     print(converted_attributes_dict)
-
                     # for all other values, simply add them to attributes_dict
                     else:
-<<<<<<< HEAD
-=======
                         #TODO fix this
->>>>>>> 972cf65b
                         try:
                             attributes_dict[value] = field_yml_settings_dict[value]
                             logger.debug('attributes_dict["{}"] = {}'.format(value, field_yml_settings_dict[value]))
@@ -723,7 +647,6 @@
         
         # Loop through the defined variables in the yaml config and construct as netcdf variables.
         for field_name, field_value in Grav2NetCDFConverter.settings['field_names'].items():
-            print(field_name)
             # convert strings to int or floats for int8 and float32 to get the required data type for the fill value
             if field_value['dtype'] == 'int8':
                 fill_value = int(field_value['fill_value'])
@@ -788,8 +711,6 @@
     yaml_sql_settings = yaml.safe_load(open(os.path.splitext(__file__)[0] + '_sql_strings.yml'))
     sql_strings_dict = yaml_sql_settings['sql_strings_dict']
     # execute sql to return surveys to convert to netcdf
-   # print(sql_strings_dict['sql_get_surveyids'])
-    #print(survey_cursor.execute("SELECT COMMENTS FROM ALL_COL_COMMENTS"))
 
     survey_cursor.execute(sql_strings_dict['sql_get_surveyids'])
     
@@ -798,44 +719,10 @@
                       for survey_row in survey_cursor
                       ]
 
-
-
-    #test 196662 only
-
     logger.debug('Survey count = {}'.format(len(survey_id_list)))
     # Loop through he survey lists to make a netcdf file based off each one.
     for survey in survey_id_list:
         logger.debug("Processing for survey: " + str(survey))
-<<<<<<< HEAD
-        #try:
-        #g2n = Grav2NetCDFConverter(nc_out_path + "/" + "P" + str(survey) + '.nc', survey, con, sql_strings_dict)
-        # put a P in front of file names for consistency with other datasets. P for project.
-        g2n = Grav2NetCDFConverter("{0}/P{1}_GNDGRAV.nc".format(nc_out_path, str(survey)), survey, con, sql_strings_dict)
-
-        g2n.convert2netcdf()
-        logger.info('Finished writing netCDF file {}'.format(nc_out_path))
-        logger.info('-------------------------------------------------------------------')
-        logger.info('Global attributes:')
-        logger.info('-------------------------------------------------------------------')
-        for key, value in iter(g2n.nc_output_dataset.__dict__.items()):
-            logger.info(str(key) + ": " + str(value))
-        logger.info('-'*30)
-        logger.info('Dimensions:')
-        logger.info('-'*30)
-        logger.info(g2n.nc_output_dataset.dimensions)
-        logger.info('-'*30)
-        logger.info('Variables:')
-        logger.info('-'*30)
-        logger.info(g2n.nc_output_dataset.variables)
-
-        #print(g2n.nc_output_dataset.file_format)
-        #print(g2n.nc_output_dataset.variables[''])
-        #print(g2n.nc_output_dataset.variables)
-        # for data in g2n.nc_output_dataset.variables['Reliab lookup table']:
-        #     print(data)
-        del g2n
-        # except Exception as e:
-=======
         if survey == "201901":
             #try:
             #g2n = Grav2NetCDFConverter(nc_out_path + "/" + "P" + str(survey) + '.nc', survey, con, sql_strings_dict)
@@ -865,7 +752,7 @@
             #     print(data)
             del g2n
             # except Exception as e:
->>>>>>> 972cf65b
+
 
 if __name__ == '__main__':
     main()
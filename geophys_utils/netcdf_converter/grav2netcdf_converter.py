#!/usr/bin/env python

# ===============================================================================
#    Copyright 2017 Geoscience Australia
#
#    Licensed under the Apache License, Version 2.0 (the "License");
#    you may not use this file except in compliance with the License.
#    You may obtain a copy of the License at
#
#        http://www.apache.org/licenses/LICENSE-2.0
#
#    Unless required by applicable law or agreed to in writing, software
#    distributed under the License is distributed on an "AS IS" BASIS,
#    WITHOUT WARRANTIES OR CONDITIONS OF ANY KIND, either express or implied.
#    See the License for the specific language governing permissions and
#    limitations under the License.
# ===============================================================================
'''
CSV2NetCDFConverter concrete class for converting data to netCDF

Created on 28Mar.2018

@author: Andrew Turner
'''
#TODO update creationg date

from collections import OrderedDict
import numpy as np
import cx_Oracle
from geophys_utils.netcdf_converter import ToNetCDFConverter, NetCDFVariable
import sys
import re
from datetime import datetime
import yaml
import os
import logging


# # Create the Logger
logger = logging.getLogger(__name__)
logger.setLevel(logging.DEBUG)
# Create the console handler and set logging level
console_handler = logging.StreamHandler()
console_handler.setLevel(logging.DEBUG)
# Create a formatter for log messages
logger_formatter = logging.Formatter('%(asctime)s - %(name)s - %(levelname)s - %(message)s')
# Add the Formatter to the Handler
console_handler.setFormatter(logger_formatter)
# Add the Handler to the Logger
logger.addHandler(console_handler)


class Grav2NetCDFConverter(ToNetCDFConverter):
    '''
    CSV2NetCDFConverter concrete class for converting CSV data to netCDF
    '''

    gravity_metadata_list = [
        # 'ENO', not needed
        'SURVEYID',
        'SURVEYNAME',
        'COUNTRYID',
        'STATEGROUP',
        'STATIONS', #number of stations?
        # 'GRAVACC', - variable
        #'GRAVDATUM' as variable attribute
        # 'GNDELEVACC', - variable
        # 'GNDELEVMETH', - variable
        # 'GNDELEVDATUM', - variable - 6 outliers
        # 'RELIAB', variable - 5 outliers
        'LAYOUT',
        # 'ACCESS_CODE', filtered
        # 'ENTRYDATE', not needed
        # 'ENTEREDBY', not needed
        # 'LASTUPDATE', not needed
        # 'UPDATEDBY', not needed
        # 'GRAVACCUNITS', #always um. In grav acc var attribute - may be null sometimes
        # 'GRAVACCMETHOD', variable
        # 'GNDELEVACCUNITS',  # always m maybe some as null. In gravlevacc var attribut
        # 'GNDELEVACCMETHOD', as variable
        # 'ELLIPSOIDHGTDATUM',  # always - always GRS80 now as variable attriubte of ellipsoidhgt
        # 'ELLIPSOIDHGTMETH', methods deemed not required for analysis
        # 'ELLIPSOIDHGTACC', # as variable
        # 'ELLIPSOIDHGTACCMETHOD',# methods deemed not required for analysis
        # 'ELLIPSOIDHGTACCUOM', # as variable attribute
        'SURVEYTYPE',
        # 'DATATYPES', not needed
        # 'UNO', not needed
        'OPERATOR',
        'CONTRACTOR',
        'PROCESSOR',
        'CLIENT',  # nulls
        'OWNER',  # nulls
        'LEGISLATION',  # nulls
        # 'STATE',
        'PROJ_LEADER',  # nulls
        'ON_OFF', #?
        #'STARTDATE', moved to global attributes for enhanced searching
        #'ENDDATE', moved to global attributes for enhanced searching
        'VESSEL_TYPE',  # nulls
        'VESSEL',  # nulls
        'SPACEMIN',  # can add uom which is metres
        'SPACEMAX',
        # 'LOCMETHOD', -not needed
        #'ACCURACY',  as point variable
        #'GEODETIC_DATUM',
        #'PROJECTION', # the data is given in the netcdf as gda94 unprojected. The values in the projection are Ellispoids
        # 'QA_CODE', not needed
        #'RELEASEDATE',  # not needed but open for discussion
        #'COMMENTS',  # not needed but open for discussion
        # 'DATA_ACTIVITY_CODE',
        # 'NLAT', already in global attributes
        # 'SLAT', already in global attributes
        # 'ELONG', already in global attributes
        # 'WLONG', already in global attributes
        # 'ANO', not needed
        # 'QABY', not needed
        # 'QADATE', not needed
        # 'CONFID_UNTIL', not needed
    ]

    try:
        logger.debug(os.path.splitext(__file__)[0] + '_settings.yml')
        settings = yaml.safe_load(open(os.path.splitext(__file__)[0] + '_settings.yml'))
        logger.debug('Settings' + str(settings))
    except:
        logger.debug("Yaml load fail")
        settings = {}

    def get_keys_and_values_table(self, table_name: str):
        """
        Retrieves all data from a specified table, converts into a dictionary, and returns as a string. Used for tables
        with the key and value information such as accuray or methodology.
        e.g. 'SUR': 'Positions determined by optical surveying methods or measured on surveyed points.'
        """
        sql_statement = 'select * from gravity.{}'.format(table_name)
        query_result = self.cursor.execute(sql_statement)
        keys_and_values_dict = OrderedDict()
        for s in query_result:
            # for every instance in the table, add the 1st and 2nd column as key, value in a python dict
            keys_and_values_dict[s[0]] = s[1]

        # returns as string. Python dict not accepted.
        return keys_and_values_dict

    def get_value_for_key(self, value_column: str, table_name: str, key_column: str,  key: str):
        """
        Retrieves all data from a specified table, converts into a dictionary, and returns as a string. Used for tables
        with the key and value information such as accuracy or methodology.
        e.g. 'SUR': 'Positions determined by optical surveying methods or measured on surveyed points.'
        """

        cleaned_key = str(key)
        list_of_characters_to_remove = ["\(", "\)", "\'", "\,"]
        for character in list_of_characters_to_remove:
            cleaned_key = re.sub(character, '', cleaned_key)

        sql_statement = "select {0} from gravity.{1} where {2} = '{3}'".format(value_column, table_name, key_column, cleaned_key)
        query_result = self.cursor.execute(sql_statement)
        key_to_return = str(next(query_result))

        for character in list_of_characters_to_remove:
            key_to_return = re.sub(character, '', key_to_return)

        return key_to_return

    def __init__(self, nc_out_path, survey_id, con, sql_strings_dict_from_yaml, netcdf_format='NETCDF4'):
        """
        Concrete constructor for subclass CSV2NetCDFConverter
        Needs to initialise object with everything that is required for the other Concrete methods
        N.B: Make sure this base class constructor is called from the subclass constructor
        """

        ToNetCDFConverter.__init__(self, nc_out_path, netcdf_format)

        self.cursor = con.cursor()
        self.survey_id = survey_id
        self.sql_strings_dict_from_yaml = sql_strings_dict_from_yaml

        self.survey_metadata = self.get_survey_metadata()

    def get_survey_metadata(self):
        """
        Retrieve all data from the gravsurveys and joined a.surveys tables for the current surveyid in the loop.
        Uses same filters as other sql queries.

        :return:
        """
        # TODO are the filters needed in the sql? It will pass this survey id if no observation data is used later on?

        formatted_sql = self.sql_strings_dict_from_yaml['get_survey_metadata'].format(self.survey_id)
        query_result = self.cursor.execute(formatted_sql)
        field_names = [field_desc[0] for field_desc in query_result.description]
        survey_row = next(query_result)

        return dict(zip(field_names, survey_row))

    def get_survey_wide_value_from_obs_table(self, field):
        """
        Helper function to retrieve a survey wide value from the observations table. The returning value is tested
        to be the only possible value (or null) within that survey.
        :param field: The target column in the observations table.
        :return: The first value of the specified field of the observations table.
        """
        formatted_sql = self.sql_strings_dict_from_yaml['get_data'].format('o1.'+field, "null", self.survey_id)
        formatted_sql = formatted_sql.replace('select', 'select distinct', 1) # Only retrieve distinct results
        formatted_sql = re.sub('order by .*$', '', formatted_sql) # Don't bother sorting
        query_result = self.cursor.execute(formatted_sql)
        value = None

        for result in query_result:
            logger.debug('value: {}, result: {}'.format(value, result))
            
            if value is None:
                value = result[0]
            
            assert value is None or result[0] == value or result[0] is None, 'Variant value found in survey-wide column {}'.format(field)
        return value

    def get_global_attributes(self):
        '''
        Concrete method to return dict of global attribute <key>:<value> pairs
        '''




        metadata_dict = {'title': self.survey_metadata['SURVEYNAME'],
                         'survey_id': self.survey_id,
            'Conventions': "CF-1.6,ACDD-1.3",
            'keywords': 'points, gravity, ground digital data, geophysical survey, survey {0}, {1}, {2}, Earth sciences,'
                        ' geophysics, geoscientificInformation'.format(self.survey_id, self.survey_metadata['COUNTRYID'], self.survey_metadata['STATEGROUP']),
            'geospatial_lon_min': np.min(self.nc_output_dataset.variables['longitude']),
            'geospatial_lon_max': np.max(self.nc_output_dataset.variables['longitude']),
            'geospatial_lon_units': "degrees_east",
            'geospatial_long_resolution': "point",
            'geospatial_lat_min': np.min(self.nc_output_dataset.variables['latitude']),
            'geospatial_lat_max': np.max(self.nc_output_dataset.variables['latitude']),
            'geospatial_lat_units': "degrees_north",
            'geospatial_lat_resolution': "point",
            'history': "Pulled from point gravity database at Geoscience Australia",
            'summary': "This gravity survey, {0}, {1} located in {2} measures the slight variations in the earth's "
            "gravity based on the underlying structure or geology".format(self.survey_id,
                                                                      self.survey_metadata['SURVEYNAME'],
                                                                      self.survey_metadata['STATEGROUP']),
            'location_accuracy_min': np.min(self.nc_output_dataset.variables['locacc']),
            'location_accuracy_max': np.max(self.nc_output_dataset.variables['locacc']),
            'time_coverage_start': str(self.survey_metadata.get('STARTDATE')),
            'time_coverage_end': str(self.survey_metadata.get('ENDDATE')),
            'time_coverage_duration': str(self.survey_metadata.get('ENDDATE') - self.survey_metadata.get('STARTDATE'))
                if self.survey_metadata.get('STARTDATE') else "Unknown",
            'date_created': datetime.now().isoformat(),
            'institution': 'Geoscience Australia',
            'source': 'ground observation',
            #'references': '',## Published or web-based references that describe the data or methods used to produce it.
            'cdm_data_type': 'Point'
            }

        return metadata_dict

    def get_dimensions(self):
        '''
        Concrete method to return OrderedDict of <dimension_name>:<dimension_size> pairs
        '''

        formatted_sql = self.sql_strings_dict_from_yaml['get_dimensions'].format(self.survey_id)
        self.cursor.execute(formatted_sql)
        point_count = int(next(self.cursor)[0])

        dimensions = OrderedDict()
        dimensions['point'] = point_count  # number of points per survey

        for field_value in Grav2NetCDFConverter.settings['field_names'].values():
            if field_value.get('lookup_table'):
                lookup_dict = self.get_keys_and_values_table(field_value['lookup_table'])
                new_dimension_name = field_value['short_name'].lower()
                dimensions[new_dimension_name] = len(lookup_dict)
                # print(dimensions[new_dimension_name])
            else:
                pass
        # print(dimensions['point'])
        return dimensions

    def variable_generator(self):
        '''
        Concrete generator to yield NetCDFVariable objects

        '''

        def get_data(field_name_dict):
            """

            :param field_name_dict:
            :return:
            """
            # call the sql query and assign results into a python list
            # the sql format will be slightly different for freeiar and bouguer. Instead of simply o1.[variable],
            # they will instead insert a function with arguements. Thus the o1 isn't needed and an empty string is
            # instead passed to the sql string.
            if field_name in ['Freeair', 'Bouguer']:
                formatted_sql = self.sql_strings_dict_from_yaml['get_data'].format(field_name_dict['database_field_name'],
                                                                               field_name_dict['fill_value'],
                                                                               self.survey_id)

            else:
                formatted_sql = self.sql_strings_dict_from_yaml['get_data'].format('o1.'+field_name_dict['database_field_name'],
                                                                               field_name_dict['fill_value'],
                                                                               self.survey_id)


            try:
                self.cursor.execute(formatted_sql)
            except:
                logger.debug(formatted_sql)
                raise
            
            variable_list = []
            for i in self.cursor:
                variable_list.append(
                    i[0])  # getting the first index is required. Otherwise each point is within its own tuple.

            return variable_list

        def generate_ga_metadata_dict():
            gravity_metadata = {}
            for key, value in iter(self.survey_metadata.items()):
                for metadata_attribute in Grav2NetCDFConverter.gravity_metadata_list:
                    if value is not None:
                        if key == metadata_attribute:
                            if type(value) == datetime:
                                gravity_metadata[key] = value.isoformat()
                            else:
                                gravity_metadata[key] = value


            logger.debug("GA gravity metadata")
            logger.debug(gravity_metadata)

            return gravity_metadata


        def handle_key_value_cases(field_value, lookup_table_dict):
            """
            """
            logger.debug('- - - - - - - - - - - - - - - -')
            logger.debug('handle_key_value_cases() with field value: ' + str(field_value) + ' and key_value_tables_dict: ' + str(lookup_table_dict))

            # get the keys into a list
            lookup_key_list = [lookup_key for lookup_key in lookup_table_dict.keys()]

            # for key, value2 in lookup_table_dict.items():
            #     key_list.append(key)
            #     value_list.append(value2)

            # create the lookup table to convert variables with strings as keys.
            lookup_dict = {lookup_key: lookup_key_list.index(lookup_key)
                           for lookup_key in lookup_key_list}
            
            # get the array of numeric foreign key values
            field_data_array = get_data(field_value)

            # transform the data_list into the mapped value.
            #transformed_list = convert_list_to_mapped_values(value_array, mapping_dict) # using the function
            transformed_list = [lookup_dict.get(lookup_key) for lookup_key in field_data_array]
                                
            #===================================================================
            # transformed_list =[]                   
            # for field_data in field_data_array:
            #     [transformed_list.append(lookup_dict.get(lookup_key)) for lookup_key, lookup_value, in lookup_dict.items()
            #      if field_data == lookup_key]
            #===================================================================

            # loop through the table_key_dict and the lookup table. When a match is found add the new mapped key to
            # the existing value of the table_key_dict in a new dict
            converted_dict = {lookup_table_dict[key]: value 
                              for key, value in lookup_table_dict.items()}
            
            #===================================================================
            # converted_dict = {}
            # for keys, values in lookup_table_dict.items():
            #     for map_key, map_value in lookup_dict.items():
            #         if keys == map_key:
            #             converted_dict[map_value] = lookup_table_dict[keys]
            #===================================================================

            return transformed_list, converted_dict

        def get_field_description(target_field):
            """
            Helper function to retrieve the field description from a connected oracle database
            :param target_field:
            :return field_description:
            """
            sql_statement = self.sql_strings_dict_from_yaml['get_field_description'].format(target_field.upper())
            self.cursor.execute(sql_statement)
            field_description = str(next(self.cursor)[0])

            return field_description


        def wrangle_data_and_attributes_to_be_netcdfified(field_name, field_value):
            """

            """
            # values to parse into NetCDFVariable attributes list. Once passed they become a netcdf variable attribute.
            # lookup_table is later converted to comments.
            list_of_possible_value = ['long_name', 'standard_name', 'units', 'dtype', 'lookup_table', 'dem', 'datum']

            logger.debug('-----------------')
            logger.debug("Field Name: " + str(field_name))
            logger.debug("Field Values: " + str(field_value))
            converted_data_array = []
            attributes_dict = {}

            for value in list_of_possible_value:
                logger.debug("Value in list_of_possible_value: " + str(value))
                # if the field value is in the list of accepted values then add to attributes dict
                if field_value.get(value):
                    logger.debug("Processing: " + str(value))

                    # some key values are already int8 and don't need to be converted. Thus a flag is included in the
                    # field_names
                    if value == 'lookup_table':
                        logger.debug('Converting ' + str(value) + 'string keys to int8 with 0 as 1st index')
                        converted_data_list, converted_key_value_dict = handle_key_value_cases(field_value,
                                                    self.get_keys_and_values_table(field_value.get('lookup_table')))

                        logger.debug('Adding converted lookup table as variable attribute...')
                        # this replaces ['comments'] values set in the previous if statement.
                        # attributes_dict['comments'] = str(converted_key_value_dict)
                        converted_data_array = np.array(converted_data_list, field_value['dtype'])

                    # for the one case where a column in the observation table (tcdem) needs to be added as the
                    # attribute of varaible in the netcdf file.
                    if value == 'dem' or value == 'datum':
                        # the grav datum needs to be converted from its key value
                        if field_value.get('short_name') == 'Grav':
                            gravdatum_key = self.get_survey_wide_value_from_obs_table(field_value.get(value))
                            attributes_dict[value] = self.get_value_for_key("DESCRIPTION", "GRAVDATUMS", "GRAVDATUM", gravdatum_key)
                        # while TCDEM and ELLIPSOIDHGTDATUM do not
                        else:
                            attributes_dict[value] = self.get_survey_wide_value_from_obs_table(field_value.get(value))
                            # if None is returned then remove the attribute
                            if attributes_dict[value] is None:
                                attributes_dict.pop(value)
                            else:
                                pass

                    # for all other values, simply add them to attributes_dict
                    else:
                        attributes_dict[value] = field_value[value]
<<<<<<< HEAD
=======
                        logger.debug('attributes_dict["{}"] = {}'.format(value, field_value[value]))
>>>>>>> b7c57f1b
                # if the value isn't in the list of accepted attributes
                else:
                    logger.debug(str(value) + ' is not found in yaml config or is not set as an accepted attribute.')

            logger.debug('Attributes_dict' + str(attributes_dict))

            # if the data array contained a lookup and was converted, return it and the attribute dict.
            if len(converted_data_array) > 0:
                return converted_data_array, attributes_dict

            # else get the non converted data and return it in an numpy array and the and the attribute dict too
            else:
                data_array = np.array(get_data(field_value), dtype=field_value['dtype'])
                return data_array, attributes_dict

        # ------------------------------------------------------------------------------------
        # Begin yielding NetCDFVariables
        # ------------------------------------------------------------------------------------
        # ---------------------------------------------------------------------------
        # crs variable creation for GDA94
        # ---------------------------------------------------------------------------
        yield self.build_crs_variable('''\
        GEOGCS["GDA94",
            DATUM["Geocentric_Datum_of_Australia_1994",
                SPHEROID["GRS 1980",6378137,298.257222101,
                    AUTHORITY["EPSG","7019"]],
                TOWGS84[0,0,0,0,0,0,0],
                AUTHORITY["EPSG","6283"]],
            PRIMEM["Greenwich",0,
                AUTHORITY["EPSG","8901"]],
            UNIT["degree",0.0174532925199433,
                AUTHORITY["EPSG","9122"]],
            AUTHORITY["EPSG","4283"]]
        '''
                                          )
        # ---------------------------------------------------------------------------
        # non acc convention survey level metadata grouped into one variable
        # ---------------------------------------------------------------------------


        yield NetCDFVariable(short_name='ga_gravity_metadata',
                             data=0,
                             dimensions=[],  # Scalar
                             fill_value=None,
                             attributes=generate_ga_metadata_dict(),
                             dtype='int8'  # Byte datatype
                             )


        # ---------------------------------------------------------------------------
        # The point dimension variables and their assocciated lookup table variables
        # ---------------------------------------------------------------------------
        # Loop through the defined variables in the yaml config and construct as netcdf variables.
        for field_name, field_value in Grav2NetCDFConverter.settings['field_names'].items():
            # convert strings to int or floats for int8 and float32 to get the required data type for the fill value
            if field_value['dtype'] == 'int8':
                fill_value = int(field_value['fill_value'])
            elif field_value['dtype'] == 'float32':
                fill_value = float(field_value['fill_value'])
            else:
                fill_value = field_value['fill_value']

            data, attributes = wrangle_data_and_attributes_to_be_netcdfified(field_name, field_value)

            if field_value.get('lookup_table'):

                # get the values from the lookup table dict and convert into a np.array
                lookup_table_dict = self.get_keys_and_values_table(field_value['lookup_table'])
                grid_value_list = [value for value in iter(lookup_table_dict.values())]
                lookup_table_array = np.array(grid_value_list)
                attributes.pop('dtype', None)
                attributes.pop('lookup_table', None)

                dim_name = field_value['short_name'].lower()

                # Yield lookup table with same name as field
                yield NetCDFVariable(short_name=dim_name,
                                     data=lookup_table_array,
                                     dimensions=[dim_name],
                                     fill_value=fill_value,
                                     attributes=attributes
                                     )
                
                # Yield index table with name of <field_name>_index 
                index_attributes = dict(attributes)
                index_attributes['long_name'] = "zero-based index of value in " + dim_name
                index_attributes['lookup'] = dim_name
                    
                yield NetCDFVariable(short_name=((field_value.get('standard_name') or field_value['short_name']) + '_index').lower(),
                                     data=data,
                                     dimensions=['point'],
                                     fill_value=fill_value,
                                     attributes=index_attributes
                                     )
                
            else: # Not a lookup field
                yield NetCDFVariable(short_name=(field_value.get('standard_name') or field_value['short_name']).lower(),
                                     data=data,
                                     dimensions=['point'],
                                     fill_value=fill_value,
                                     attributes=attributes
                                     )

def main():

    # get user input and connect to oracle
    assert len(sys.argv) >= 4, '....'
    nc_out_path = sys.argv[1]
    u_id = sys.argv[2]
    oracle_database = sys.argv[3]
    pw = sys.argv[4]
    con = cx_Oracle.connect(u_id, pw, oracle_database)
    survey_cursor = con.cursor()

    # get sql strings from yaml file
    yaml_sql_settings = yaml.safe_load(open(os.path.splitext(__file__)[0] + '_sql_strings.yml'))
    sql_strings_dict = yaml_sql_settings['sql_strings_dict']
    # execute sql to return surveys to convert to netcdf

    survey_cursor.execute(sql_strings_dict['sql_get_surveyids'])
    
    # tidy the survey id strings
    survey_id_list = [re.search('\d+', survey_row[0]).group()
                      for survey_row in survey_cursor
                      ]

    logger.debug('Survey count = {}'.format(len(survey_id_list)))
    # Loop through he survey lists to make a netcdf file based off each one.
    for survey in survey_id_list:
        logger.debug("Processing for survey: " + str(survey))
        #try:
        g2n = Grav2NetCDFConverter(nc_out_path + "/" + str(survey) + '.nc', survey, con, sql_strings_dict)

        g2n.convert2netcdf()
        logger.info('Finished writing netCDF file {}'.format(nc_out_path))
        logger.info('-------------------------------------------------------------------')
        logger.info('Global attributes:')
        logger.info('-------------------------------------------------------------------')
        for key, value in iter(g2n.nc_output_dataset.__dict__.items()):
            logger.info(str(key) + ": " + str(value))
        logger.info('-'*30)
        logger.info('Dimensions:')
        logger.info('-'*30)
        logger.info(g2n.nc_output_dataset.dimensions)
        logger.info('-'*30)
        logger.info('Variables:')
        logger.info('-'*30)
        logger.info(g2n.nc_output_dataset.variables)

        #print(g2n.nc_output_dataset.file_format)
        #print(g2n.nc_output_dataset.variables[''])
        #print(g2n.nc_output_dataset.variables)
        # for data in g2n.nc_output_dataset.variables['Reliab lookup table']:
        #     print(data)
        del g2n
        # except Exception as e:




if __name__ == '__main__':
    main()<|MERGE_RESOLUTION|>--- conflicted
+++ resolved
@@ -332,12 +332,38 @@
                             else:
                                 gravity_metadata[key] = value
 
+                                # if isinstance(metadata_attribute, list):
+                                #     if key == metadata_attribute[0]:
+                                #         # get_value_for_key(value_column: str, table_name: str, key_column: str,  key: str)
+                                #         gravity_metadata[key] = str(self.get_value_for_key('DESCRIPTION', metadata_attribute[1], key, value))
 
             logger.debug("GA gravity metadata")
             logger.debug(gravity_metadata)
 
             return gravity_metadata
 
+        # def handle_key_value_cases_2(field_value, key_values_tables_dict):
+        #     value_array = get_data(field_value)
+        #     ka, ea = np.unique(value_array, return_inverse=True)
+        #     print("ka: " + str(ka))
+        #     print("ea: " + str(ea))
+        #     return ea, ka
+        #
+        # def convert_list_to_mapped_values(list_to_edit, mapping_dict):
+        #
+        #     logger.debug('- - - - - - - - - - - - - - - - - -')
+        #     logger.debug('convert_list_to_mapped_values()')
+        #     logger.debug('list_to_edit: ' + str(list_to_edit))
+        #     logger.debug('mapping_dict: ' + str(mapping_dict))
+        #     transformed_list = []
+        #
+        #     for l in list_to_edit:
+        #         for key5, value5, in mapping_dict.items():
+        #             if l == key5:
+        #                 transformed_list.append(mapping_dict.get(key5))
+        #             else:
+        #                 pass
+        #     return transformed_list
 
         def handle_key_value_cases(field_value, lookup_table_dict):
             """
@@ -449,10 +475,7 @@
                     # for all other values, simply add them to attributes_dict
                     else:
                         attributes_dict[value] = field_value[value]
-<<<<<<< HEAD
-=======
                         logger.debug('attributes_dict["{}"] = {}'.format(value, field_value[value]))
->>>>>>> b7c57f1b
                 # if the value isn't in the list of accepted attributes
                 else:
                     logger.debug(str(value) + ' is not found in yaml config or is not set as an accepted attribute.')

import simplekml
import re
import time
import matplotlib.pyplot as plt
import matplotlib as mpl
import logging

COLORMAP_NAME = 'rainbow'
COLOUR_STRETCH_RANGE = (-500, 500)  # min/max tuple for colour stretch range

# Setup logging handlers if required
logger = logging.getLogger(__name__)  # Get logger
logger.setLevel(logging.INFO)  # Initial logging level for this module


def convert_value_from_old_to_new_range(value_to_convert, old_range_min, old_range_max, new_range_min, new_range_max):
    # converts a value from a np array to a value within a desired range. Essentially it converts a number in one
    # range to a number in another range, while maintaining the ratio.
    old_min = old_range_min
    old_range = old_range_max - old_range_min
    new_range = new_range_max - new_range_min

    new_value = (((value_to_convert - old_min) * new_range) / old_range) + 0

    return new_value


class NetCDF2kmlConverter(object):

    def __init__(self, metadata_tuple=None):

        self.npu = None
        self.survey_id = metadata_tuple[0]
        self.survey_title = metadata_tuple[1]
        self.netcdf_path = metadata_tuple[2]
        self.polygon = metadata_tuple[3]

        self.kml = simplekml.Kml()

        # Store dataset spatial extents as python variables
        self.west_extent = metadata_tuple[4]
        self.east_extent = metadata_tuple[5]
        self.south_extent = metadata_tuple[6]
        self.north_extent = metadata_tuple[7]

        self.point_count = metadata_tuple[8]

        self.start_date = metadata_tuple[9]
        self.end_date = metadata_tuple[10]
        print(self.start_date)
        print(self.end_date)
        self.point_icon_style_link = "http://maps.google.com/mapfiles/kml/shapes/placemark_square.png"
        self.colormap = plt.cm.get_cmap(COLORMAP_NAME, 256)

    def build_region(self, min_lod_pixels=100, max_lod_pixels=-1, min_fade_extent=200, max_fade_extent=800):
        """
        Builds a KML Region using simplekml.
        lod parameters are the measurements in screen pixels that represents the maximum limit of the visibility range
        for a given Region.
        :param min_lod_pixels:
        :param max_lod_pixels: -1 the default, indicates "active to infinite size."
        :param min_fade_extent:
        :param max_fade_extent:
        :return: region object in simplekml
        """

        region = simplekml.Region(latlonaltbox="<north>" + str(self.north_extent) + "</north>" +
                                               "<south>" + str(self.south_extent) + "</south>" +
                                               "<east>" + str(self.east_extent) + "</east>" +
                                               "<west>" + str(self.west_extent) + "</west>",
                                  lod="<minLodPixels>" + str(min_lod_pixels) + "</minLodPixels>" +
                                      "<maxLodPixels>" + str(max_lod_pixels) + "</maxLodPixels>" +
                                      "<minFadeExtent>" + str(min_fade_extent) + "</minFadeExtent>" +
                                      "<maxFadeExtent>" + str(max_fade_extent) + "</maxFadeExtent>")

        return region

    def build_polygon(self, parent_folder, polygon_style, visibility=True):
        """
        Builds a kml polygon into the parent folder. Polygon is build from netcdf flobal attribute geospatial_bounds.
        :param parent_folder:
        :param polygon_style:
        :param visibility:
        :return: the input parent folder now containing the polygon and the polygon itself if that is desired instead.
        """
        logger.debug("Building polygon...")
        # get the polygon points from the netcdf global attributes
        try:
            # polygon_bounds = self.polygon
            # logger.debug(polygon_bounds)
            # polygon_bounds = re.sub('POLYGON\(\(', '', polygon_bounds)  # cut out polygon and opening brackets
            # polygon_bounds = re.sub('\)\)', '', polygon_bounds)  # cut out trailing brackets
            # polygon_bounds = polygon_bounds.split(',')  # turn the string into a list, seperating on the commas
            # polygon_bounds = [tuple(p.split(' ')) for p in
            #                   polygon_bounds]  # within each coord set split the lat and long - group the set in a tuple
<<<<<<< HEAD
            #print(self.polygon)
=======


>>>>>>> a3e8b56b
            polygon_bounds = [[float(ordinate)
                               for ordinate in coord_pair.strip().split(' ')
                               ]
                              for coord_pair in
                              re.search('POLYGON\(\((.*)\)\)',
                                        self.polygon
                                        ).group(1).split(',')
                              ]

<<<<<<< HEAD
            #print("POLYGON BOUNDS")
            #print(polygon_bounds)


=======
>>>>>>> a3e8b56b
                # build the polygon based on the bounds. Also set the polygon name. It is inserted into the parent_folder.
            pol = parent_folder.newpolygon(name=str(self.survey_title) + " " + str(self.survey_id), outerboundaryis=polygon_bounds, visibility=visibility)


            thredds_metadata_link = "http://dapds00.nci.org.au/thredds/catalog/uc0/rr2_dev/axi547/ground_gravity/point_datasets/catalog.html?dataset=uc0/rr2_dev/axi547/ground_gravity/point_datasets/"
            description_string = '<![CDATA['
            description_string = description_string + '<p><b>{0}: </b>{1}</p>'.format('Survey Name', str(self.survey_title))
            description_string = description_string + '<p><b>{0}: </b>{1}</p>'.format('Survey ID', str(self.survey_id))
            description_string = description_string + '<p><b>{0}: </b>{1}</p>'.format('Survey Start Date', str(self.start_date))
            description_string = description_string + '<p><b>{0}: </b>{1}</p>'.format('Survey End Date', str(self.end_date))
            description_string = description_string + '<p><b>{0}: </b>{1}</p>'.format('NCI Data Link', str(thredds_metadata_link) + str(self.survey_id) + '.nc')
            description_string = description_string + ']]>'

            pol.description = description_string

            # Add timestamp
            if self.start_date is not None and self.end_date is not None:
                pol.timespan.begin = str(self.start_date)
                pol.timespan.end = str(self.end_date)
            else:  # if survey does not contain start/end date information, use survey id as start/end date year.
                start_date = re.match('^[0-9]{4}', str(self.survey_id)).group()
                assert int(start_date) > 1900
                pol.timespan.begin = str(start_date) + "-06-01"
                pol.timespan.end = str(start_date) + "-07-01"
                print("none: " + str(start_date) + "-06-01")
            pol.style = polygon_style

        except:
            logger.debug("No polygon data found.")

        return parent_folder


    def build_points(self, points_folder, bounding_box, point_style):

        logger.debug("Building points for netcdf file: " + str(self.netcdf_path))

        #self.netcdf_dataset = netCDF4.Dataset(self.netcdf_path)
        t1 = time.time()  # Create NetCDFPointUtils object for specified netCDF dataset

        logger.debug('bounding_box')
        logger.debug(bounding_box)

        t2 = time.time()  # create the spatial mask
        bounding_box_floats = [float(coord) for coord in bounding_box]
        spatial_mask = self.npu.get_spatial_mask(bounding_box_floats)
        logger.debug(spatial_mask)
        t3 = time.time()  # get the points and variable info from point generator
        if True in spatial_mask:
            # when ordered through the all_point_data_generator it appears to come out as [obsno, lat, long, then everything else as in field_list]
            field_list = ['obsno', 'latitude', 'longitude', 'grav', 'freeair', 'bouguer', 'stattype',
                          'reliab', 'gridflag']  # , 'freeair', '', '']

            new_survey_folder = points_folder.newfolder(name=str(self.survey_title) + " " +
                                                                  str(self.survey_id))

            # rough timestamp
            start_date = re.match('^[0-9]{4}', str(self.survey_id)).group()
            new_survey_folder.timespan.begin = str(start_date) + "-01-01"
            new_survey_folder.timespan.end = str(start_date) + "-01-01"

            point_data_generator = self.npu.all_point_data_generator(field_list, spatial_mask)
            logger.debug(point_data_generator)
            variable_attributes = next(point_data_generator)
            logger.debug(variable_attributes)
            skip_points = 1
            points_read = 0
            t4 = time.time()  # loop through the points and create them.
            for point_data in point_data_generator:
                points_read += 1

                # ignore points between skip_points
                if points_read % skip_points != 0:
                    continue

                # add new points with netcdf file Obsno as title and long and lat as coordinatess
                new_point = new_survey_folder.newpoint(name="Observation no. " + str(point_data[0]),
                                                   coords=[(point_data[2], point_data[1])])

                description_string = self.build_html_description_string(field_list, variable_attributes, point_data)
                logger.debug(description_string)
                new_point.description = description_string  # set description to point

                if point_data[8] == "Station not used in the production of GA grids.":  # if gridflag equals 2
                    new_point.style.iconstyle.color = 'ff000000'
                    new_point.style.iconstyle.scale = 0.7
                    new_point.style.labelstyle.scale = 0  # removes the label
                    new_point.style.iconstyle.icon.href = "http://maps.google.com/mapfiles/kml/paddle/grn-blank.png"

                else:
                    new_point.style.iconstyle.color = self.value2colourhex(point_data[5])
                    new_point.style.iconstyle.scale = 0.7
                    new_point.style.labelstyle.scale = 0  # removes the label
                    new_point.style.iconstyle.icon.href = "http://maps.google.com/mapfiles/kml/paddle/grn-blank.png"

            t5 = time.time()

            return new_survey_folder
        else:
            #logger.debug("no points in view")
            return None


    def build_html_description_string(self, field_list, variable_attributes, point_data):
        """
            Helper function to build the description string automatically based on how many fields are in the field list.
            It will take into account if a unit of measure needs to be specificed or not.
            :param field_list: The fields to be included in the description.
            :param variable_attributes: a list of lists? Matching point_data.
            :param point_data: A list of the actual data of each point
            :return: return the description string html ready to be attached to a kml point.
        """
        description_string = '<![CDATA['
        description_string = description_string + '<p><b>{0}: </b>{1}</p>'.format('Survey Name', self.survey_title)
        description_string = description_string + '<p><b>{0}: </b>{1}</p>'.format('Survey ID', self.survey_id)

        i = 3  # skip obsno, lat, long in field_list
        while i < len(field_list):
            if variable_attributes[field_list[i]].get('units'):
                description_string = description_string + '<p><b>{0}: </b>{1} {2}</p>'.format(
                    variable_attributes[field_list[i]].get('long_name'),
                    point_data[i],
                    variable_attributes[field_list[i]].get('units'))
            else:
                description_string = description_string + '<p><b>{0}: </b>{1}</p>'.format(
                    variable_attributes[field_list[i]].get('long_name'),
                    point_data[i])
            i += 1
        description_string = description_string + ']]>'
        return description_string

    def get_basic_density_measurement(self):
        """
        Basic calculation to get an idea of the dataset point density. This could be used to dynamically set the
        min_lod_pixels, max_lod_pixels, and point scale to get the best visual outcome. A higher density may need a smaller
        point scale or even an additional region.
        :return: Currently just prints to output
        """
        logger.debug("Point Count: {}".format(self.npu.point_count))
        logger.debug("Area: {}".format((self.east_extent - self.west_extent) * (self.north_extent - self.south_extent)))
        logger.debug("Density: {}".format(((self.east_extent - self.west_extent) * (self.north_extent - self.south_extent)) / self.npu.point_count * 1000))


    def build_static_kml(self):

        point_style = simplekml.Style()
        point_style.iconstyle.icon.href = "http://maps.google.com/mapfiles/kml/paddle/grn-blank.png"
        point_style.iconstyle.scale = 0.7
        point_style.labelstyle.scale = 0  # removes the label

        bbox = ['115.6900403947253', '-80.3741299166767', '165.9763920890655', '-7.21307533348337']
        # polygon style
        polygon_style = simplekml.Style()
        polygon_style.polystyle.color = '990000ff'  # Transparent red
        polygon_style.polystyle.outline = 1

        kml = simplekml.Kml()
        netcdf_file_folder = kml.newfolder(name=self.survey_title + " " + self.survey_id)

        #spatial_mask = self.npu.get_spatial_mask([130, -40, 150, -5])

        polygon_folder = self.kml.newfolder(name="polygon")
        polygon_folder, polygon = self.build_polygon(polygon_folder, polygon_style)
        dataset_polygon_region = self.build_region(-1, 600, 200, 800)
        dataset_points_region = self.build_region(0, -1, 200, 800)

        points_folder = self.kml.newfolder(name="points")
        points_folder = self.build_points(points_folder, bbox, point_style)

        # structure them correctly
        polygon_folder.region = dataset_polygon_region  # insert built polygon region into polygon folder
        points_folder.region = dataset_points_region  # insert built point region into point folder
        return self.kml


    def value2colourhex(self, data_value):
        '''
        Function to convert data value to hex string for color in self.colormap
        '''
        cmap_value = int(convert_value_from_old_to_new_range(data_value, *COLOUR_STRETCH_RANGE, 0, 255))
        #print(cmap_value)
        #print(str(self.colormap(cmap_value)[:3]))
        #print(str(mpl.colors.rgb2hex(self.colormap(cmap_value)[:3])))
        #print(mpl.colors.rgb2hex(self.colormap(cmap_value)[:3]))
        
        return mpl.colors.rgb2hex(self.colormap(cmap_value)[:3]).replace('#', 'ff')



def build_dynamic_network_link(containing_folder, link="http://127.0.0.1:5000/query"):
    """
    Build a network link, set the parameters, and inserts into the specified containing folder.
    """
    net_link = containing_folder.newnetworklink(name="Network Link")
    net_link.link.href = link
    net_link.link.viewrefreshmode = simplekml.ViewRefreshMode.onstop
    net_link.link.viewrefreshtime = 1
    net_link.link.refreshinterval = 2

    return net_link



def main():
    # --------------------------------
    #   build dynamic_grav kml
    # --------------------------------
    kml = simplekml.Kml()
    new_folder = kml.newfolder()
    build_dynamic_network_link(new_folder)
    kml.save("dynamic_grav_surveys.kml")

    # --------------------------------
    # build static kml
    # --------------------------------
    # sdmc = SQLiteDatasetMetadataCache(debug=False)
    # endpoint_list = sdmc.search_dataset_distributions(
    #     keyword_list=['AUS', 'ground digital data', 'gravity', 'geophysical survey', 'points'],
    #     protocol='opendap',
    #     ll_ur_coords=[[100, -50], [159, -5]]
    #     )
    #
    # for survey in endpoint_list:
    #     netcdf2kml_obj = NetCDF2kmlConverter(survey)
    #     if netcdf2kml_obj.npu.point_count > 2:
    #         static_kml = netcdf2kml_obj.build_static_kml()
    #         static_kml.save("C:\\Users\\u62231\\Desktop\\grav_kmls\\" + netcdf2kml_obj.survey_title + " " + netcdf2kml_obj.survey_id + ".kml")






    # structure them correctly
    # dataset_points_folder.region = dataset_points_region  # insert built point region into point folder
    #dataset_network_link.region = points_region
    # find_subset()
    #network_link = NetCDF2kmlConverter.build_dynamic_network_link(points_folder)


    # build the polygon, points, network link, and regions
    #build_dynamic_kml()
    # server_url_for_dynamic_kml_generation = sys.argv[1]
    # netcdf_path = sys.argv[2]
    # netcdf_path_2 = sys.argv[2]
    # print(server_url_for_dynamic_kml_generation)
    # print(netcdf_path)
    # print(sys.argv)

    # netcdf_path_list = []
    # i = 2
    # while i < len(sys.argv):
    #     print(sys.argv[i])
    #     netcdf_path_list.append(sys.argv[i])
    #     i += 1
    # print(netcdf_path_list)

    # parser = argparse.ArgumentParser()
    #
    # parser.add_argument("-s", "--server", help="The server to receive the get request from google earth and dynamically "
    #                                            "build kml points within the bbox. If this parameter is empty, a static "
    #                                            "kml will be generated", type=str, required=False)
    # parser.add_argument("-n", "--netcdf_path_list", help="Add one or more paths to netcdf files to be converted into a"
    #                                                      "single kml file.", type=str, nargs='+')
    #
    # args = parser.parse_args()
    #
    # print(args.server)
    # print(args.netcdf_path_list)

    # if args.server:
    #     # dynamic build
    #     print("dynamic build")
    #     if len(args.netcdf_path_list) > 1:
    #         print("multiple surveys")
    #         # multiples
    #         list_of_converter_objects= []
    #         for netcdf in args.netcdf_path_list:
    #             #list_of_converter_objects.append(NetCDF2kmlConverter(netcdf))
    #             pass
    #
    #         # then add the network link using this args.server

    #     else:
    #         # single
    #         print("single survey")
    #         converter_object = NetCDF2kmlConverter(args.netcdf_path_list[0])
    #         converter_object.build_dynamic_kml()
    #         converter_object.kml.save(converter_object.survey_title + " dynamic points.kml")
    #         print("Building kml for survey: " + converter_object.survey_title + " dynamic points.kml")
    # else:
    #     # static build
    #     print("static build")
    #     if len(args.netcdf_path_list) > 1:
    #         print("multiple surveys")
    #         pass
    #     else:
    #         print("single survey")
    #         converter_object = NetCDF2kmlConverter(args.netcdf_path_list[0])
    #         converter_object.build_static_kml()
    #
    #         converter_object.kml.save(converter_object.survey_title + " static points.kml")
    #         print("Building kml for survey: " + converter_object.survey_title + " static points.kml")
            # single

    #modified_server_url_for_dynamic_kml_generation = args.server + 'query'
    #NetCDF2kmlConverter(args.netcdf_path_list)

if __name__ == '__main__':
    main()<|MERGE_RESOLUTION|>--- conflicted
+++ resolved
@@ -47,8 +47,8 @@
 
         self.start_date = metadata_tuple[9]
         self.end_date = metadata_tuple[10]
-        print(self.start_date)
-        print(self.end_date)
+        #print(self.start_date)
+        #print(self.end_date)
         self.point_icon_style_link = "http://maps.google.com/mapfiles/kml/shapes/placemark_square.png"
         self.colormap = plt.cm.get_cmap(COLORMAP_NAME, 256)
 
@@ -93,12 +93,7 @@
             # polygon_bounds = polygon_bounds.split(',')  # turn the string into a list, seperating on the commas
             # polygon_bounds = [tuple(p.split(' ')) for p in
             #                   polygon_bounds]  # within each coord set split the lat and long - group the set in a tuple
-<<<<<<< HEAD
             #print(self.polygon)
-=======
-
-
->>>>>>> a3e8b56b
             polygon_bounds = [[float(ordinate)
                                for ordinate in coord_pair.strip().split(' ')
                                ]
@@ -108,13 +103,10 @@
                                         ).group(1).split(',')
                               ]
 
-<<<<<<< HEAD
             #print("POLYGON BOUNDS")
             #print(polygon_bounds)
 
 
-=======
->>>>>>> a3e8b56b
                 # build the polygon based on the bounds. Also set the polygon name. It is inserted into the parent_folder.
             pol = parent_folder.newpolygon(name=str(self.survey_title) + " " + str(self.survey_id), outerboundaryis=polygon_bounds, visibility=visibility)
 
@@ -123,8 +115,6 @@
             description_string = '<![CDATA['
             description_string = description_string + '<p><b>{0}: </b>{1}</p>'.format('Survey Name', str(self.survey_title))
             description_string = description_string + '<p><b>{0}: </b>{1}</p>'.format('Survey ID', str(self.survey_id))
-            description_string = description_string + '<p><b>{0}: </b>{1}</p>'.format('Survey Start Date', str(self.start_date))
-            description_string = description_string + '<p><b>{0}: </b>{1}</p>'.format('Survey End Date', str(self.end_date))
             description_string = description_string + '<p><b>{0}: </b>{1}</p>'.format('NCI Data Link', str(thredds_metadata_link) + str(self.survey_id) + '.nc')
             description_string = description_string + ']]>'
 
@@ -139,9 +129,8 @@
                 assert int(start_date) > 1900
                 pol.timespan.begin = str(start_date) + "-06-01"
                 pol.timespan.end = str(start_date) + "-07-01"
-                print("none: " + str(start_date) + "-06-01")
+                #print("none: " + str(start_date) + "-06-01")
             pol.style = polygon_style
-
         except:
             logger.debug("No polygon data found.")
 

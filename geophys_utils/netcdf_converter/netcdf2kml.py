--- conflicted
+++ resolved
@@ -93,12 +93,7 @@
             # polygon_bounds = polygon_bounds.split(',')  # turn the string into a list, seperating on the commas
             # polygon_bounds = [tuple(p.split(' ')) for p in
             #                   polygon_bounds]  # within each coord set split the lat and long - group the set in a tuple
-<<<<<<< HEAD
-
-
-=======
             #print(self.polygon)
->>>>>>> 1d277528
             polygon_bounds = [[float(ordinate)
                                for ordinate in coord_pair.strip().split(' ')
                                ]
@@ -108,13 +103,10 @@
                                         ).group(1).split(',')
                               ]
 
-<<<<<<< HEAD
-=======
             #print("POLYGON BOUNDS")
             #print(polygon_bounds)
 
 
->>>>>>> 1d277528
                 # build the polygon based on the bounds. Also set the polygon name. It is inserted into the parent_folder.
             pol = parent_folder.newpolygon(name=str(self.survey_title) + " " + str(self.survey_id), outerboundaryis=polygon_bounds, visibility=visibility)
 

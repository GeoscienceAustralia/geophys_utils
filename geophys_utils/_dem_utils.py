--- conflicted
+++ resolved
@@ -40,12 +40,8 @@
 from osgeo import osr
 import numexpr
 import netCDF4
-<<<<<<< HEAD
 import gc
-from scipy import ndimage
-=======
 from scipy.ndimage import sobel
->>>>>>> 80cc64b8
 from geophys_utils._netcdf_grid_utils import NetCDFGridUtils 
 from geophys_utils._array_pieces import array_pieces 
 
@@ -205,8 +201,8 @@
                 
             return result
                     
-        native_pixel_x_size = abs(self.GeoTransform[1])
-        native_pixel_y_size = abs(self.GeoTransform[5])
+        native_pixel_x_size = float(abs(self.GeoTransform[1]))
+        native_pixel_y_size = float(abs(self.GeoTransform[5]))
 
         if pixels_in_m():  
             print 'Pixels are a uniform size of %f x %f metres' % (native_pixel_x_size, native_pixel_y_size)       
@@ -221,10 +217,10 @@
             pixel_y_metres = m_array[:,:,1]
          
         dzdx_array = sobel(elevation_array, axis=1)/(8. * abs(self.GeoTransform[1]))
-        dzdx_array = numexpr.evaluate("dzdx_array * native_pixel_x_size / pixel_x_metres")
+        dzdx_array = numexpr.evaluate("dzdx_array * (native_pixel_x_size / pixel_x_metres)")
         
         dzdy_array = sobel(elevation_array, axis=0)/(8. * abs(self.GeoTransform[5]))
-        dzdy_array = numexpr.evaluate("dzdy_array * native_pixel_y_size / pixel_y_metres")
+        dzdy_array = numexpr.evaluate("dzdy_array * (native_pixel_y_size / pixel_y_metres)")
         
         return dzdx_array, dzdy_array
     
@@ -266,39 +262,10 @@
         aspect_variable = aspect_nc_dataset.variables['aspect']
         aspect_variable.long_name = 'aspect expressed compass bearing of normal to plane (0=North, 90=East, etc.)'
         aspect_variable.units = 'degrees'
-<<<<<<< HEAD
-        
-        native_pixel_x_size = abs(self.GeoTransform[1])
-        native_pixel_y_size = abs(self.GeoTransform[5])
-
-        overlap=4
-        for piece_array, offsets in array_pieces(self.data_variable, 
-                                                 max_bytes=self.max_bytes/2, # Halve max_bytes to allow for multiple arrays
-                                                 overlap=overlap):
-            print 'Processing array of shape %s at %s' % (piece_array.shape, offsets)
-            
-            if type(piece_array) == numpy.ma.masked_array:
-                piece_array = piece_array.data # Convert from masked array to plain array
-
-            piece_array[(piece_array == self.data_variable._FillValue)] = numpy.NaN
-            
-            x_m_array = self.get_pixel_size_grid(piece_array, offsets, 0)
-            dzdx_array = ndimage.sobel(piece_array, axis=1)/(8. * abs(self.GeoTransform[1]))
-            dzdx_array = numexpr.evaluate("dzdx_array * native_pixel_x_size / x_m_array")
-            del x_m_array
-            gc.collect()
-            
-            y_m_array = self.get_pixel_size_grid(piece_array, offsets, 1)
-            dzdy_array = ndimage.sobel(piece_array, axis=0)/(8. * abs(self.GeoTransform[5]))
-            dzdy_array = numexpr.evaluate("dzdy_array * native_pixel_y_size / y_m_array")
-            del y_m_array
-            gc.collect()
-    
-=======
               
         # Process dataset in small pieces
         for piece_array, offsets in array_pieces(self.data_variable, 
-                                                 max_bytes=self.max_bytes, 
+                                                 max_bytes=self.max_bytes if self.opendap else self.max_bytes/2, # Need to allow for multiple arrays in memory 
                                                  overlap=overlap):
             print 'Processing array of shape %s at %s' % (piece_array.shape, offsets)
             
@@ -307,7 +274,6 @@
 
             piece_array[(piece_array == self.data_variable._FillValue)] = numpy.NaN
             
->>>>>>> 80cc64b8
             # Calculate raw source & destination slices including overlaps
             source_slices = [slice(0, 
                                    piece_array.shape[dim_index])
@@ -329,20 +295,6 @@
                                  self.data_variable.shape[dim_index] if (self.data_variable.shape[dim_index] - dest_slices[dim_index].stop) < overlap else dest_slices[dim_index].stop-overlap)
                            for dim_index in range(2)
                            ]
-<<<<<<< HEAD
-                                  
-            hypotenuse_array = numpy.hypot(dzdx_array, dzdy_array)
-            
-            # Compute slope
-            slope_array = numexpr.evaluate("arctan(hypotenuse_array) / RADIANS_PER_DEGREE")
-            del hypotenuse_array
-            gc.collect()
-            
-            #Blank out no-data cells
-            slope_array[numpy.isnan(slope_array)] = self.data_variable._FillValue
-            # Write pieces to new datasets
-            print 'Writing %s slope array at %s' % (tuple([dest_slices[dim_index].stop - dest_slices[dim_index].start
-=======
             
             print 'Computing dzdx and dzdy arrays'
             dzdx_array, dzdy_array = self.create_dzdxy_arrays(piece_array, offsets)
@@ -351,29 +303,12 @@
             result_array = self.create_slope_array(dzdx_array, dzdy_array)
 
             print 'Writing slope array of shape %s at %s' % (tuple([dest_slices[dim_index].stop - dest_slices[dim_index].start
->>>>>>> 80cc64b8
                                                      for dim_index in range(2)
                                                      ]),
                                               tuple([dest_slices[dim_index].start
                                                      for dim_index in range(2)
                                                      ])
                                               )
-<<<<<<< HEAD
-            slope_variable[dest_slices] = slope_array[source_slices]  
-            slope_nc_dataset.sync()   
-            del slope_array
-            gc.collect()
-             
-            # Convert angles from conventional radians to compass heading 0-360
-            aspect_array = numexpr.evaluate("(450 - arctan2(dzdy_array, -dzdx_array) / RADIANS_PER_DEGREE) % 360")
-            del dzdx_array, dzdy_array
-            gc.collect() 
-            
-            #Blank out no-data cells
-            aspect_array[numpy.isnan(aspect_array)] = self.data_variable._FillValue
-                 
-            print 'Writing %s aspect array at %s' % (tuple([dest_slices[dim_index].stop - dest_slices[dim_index].start
-=======
             slope_variable[dest_slices] = result_array[source_slices]  
             slope_nc_dataset.sync()
                  
@@ -381,21 +316,14 @@
             result_array = self.create_aspect_array(dzdx_array, dzdy_array)
                                   
             print 'Writing aspect array of shape %s at %s' % (tuple([dest_slices[dim_index].stop - dest_slices[dim_index].start
->>>>>>> 80cc64b8
                                                      for dim_index in range(2)
                                                      ]),
                                               tuple([dest_slices[dim_index].start
                                                      for dim_index in range(2)
                                                      ])
                                               )
-<<<<<<< HEAD
-            aspect_variable[dest_slices] = aspect_array[source_slices]      
-=======
             aspect_variable[dest_slices] = result_array[source_slices]      
->>>>>>> 80cc64b8
             aspect_nc_dataset.sync()   
-            del aspect_array
-            gc.collect()
             
         slope_nc_dataset.close() 
         print 'Finished writing slope dataset %s' % slope_path

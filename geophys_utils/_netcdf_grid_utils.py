--- conflicted
+++ resolved
@@ -28,11 +28,7 @@
 from geophys_utils._polygon_utils import netcdf2convex_hull, get_grid_edge_points
 from geophys_utils._netcdf_utils import NetCDFUtils
 from geophys_utils._concave_hull import concaveHull
-<<<<<<< HEAD
-from shapely.geometry import shape
-=======
 from shapely.geometry import shape, Polygon
->>>>>>> 145d1d59
 import logging
 import argparse
 from distutils.util import strtobool
@@ -452,20 +448,6 @@
             return None
 
     
-<<<<<<< HEAD
-        
-
-    def get_concave_hull(self):
-        """ Returns the concave hull (as a shapely polygon) of points with data. """
-        edge_points = np.array(get_grid_edge_points(self.data_variable,
-                                                    self.dimension_arrays,
-                                                    self.data_variable._FillValue))
-        hull = concaveHull(edge_points)
-        return shape({'type': 'Polygon', 'coordinates': [hull.tolist()]})
-
-
-=======
->>>>>>> 145d1d59
     @property
     def GeoTransform(self):
         '''

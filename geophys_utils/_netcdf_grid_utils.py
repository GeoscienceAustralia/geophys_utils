#!/usr/bin/env python

#===============================================================================
#    Copyright 2017 Geoscience Australia
# 
#    Licensed under the Apache License, Version 2.0 (the "License");
#    you may not use this file except in compliance with the License.
#    You may obtain a copy of the License at
# 
#        http://www.apache.org/licenses/LICENSE-2.0
# 
#    Unless required by applicable law or agreed to in writing, software
#    distributed under the License is distributed on an "AS IS" BASIS,
#    WITHOUT WARRANTIES OR CONDITIONS OF ANY KIND, either express or implied.
#    See the License for the specific language governing permissions and
#    limitations under the License.
#===============================================================================
'''
Created on 14Sep.,2016

@author: Alex Ip <Alex.Ip@ga.gov.au>
'''
import numpy as np
import math
from scipy.ndimage import map_coordinates
from geophys_utils._crs_utils import get_utm_wkt, transform_coords, get_reprojected_bounds, get_spatial_ref_from_wkt
from geophys_utils._transect_utils import sample_transect
from geophys_utils._polygon_utils import netcdf2convex_hull
from geophys_utils._netcdf_utils import NetCDFUtils, METADATA_CRS
from shapely.geometry import Polygon, MultiPolygon, asPolygon
from shapely.geometry.base import BaseGeometry
import shapely
from affine import Affine
import logging
import argparse
from distutils.util import strtobool
import netCDF4
import sys
import re
from skimage import measure
from math import ceil
from pprint import pformat

logger = logging.getLogger(__name__)
logger.setLevel(logging.INFO) # Initial logging level for this module

MAX_CELLS_TO_COMPUTE_SHAPE = 400000000 # Set limit for grids of approximately 20,000 x 20,000
SHAPE_BUFFER_DISTANCE = None # Distance to buffer (kerf) shape out then in again (in degrees)
SHAPE_OFFSET = None # Distance to buffer (kerf) final shape outwards (in degrees)
SHAPE_SIMPLIFY_TOLERANCE = 0.0005 # Length of shortest line in shape (in degrees)
SHAPE_MAX_POLYGONS=5
SHAPE_MAX_VERTICES=1000
SHAPE_ORDINATE_DECIMAL_PLACES = 6 # Number of decimal places for shape vertex ordinates


class NetCDFGridUtils(NetCDFUtils):
    '''
    NetCDFGridUtils class to do various fiddly things with gridded NetCDF geophysics files.
    '''
    # Assume WGS84 lat/lon if no CRS is provided
    DEFAULT_CRS = "GEOGCS[\"WGS 84\",DATUM[\"WGS_1984\",SPHEROID[\"WGS 84\",6378137,298.257223563,AUTHORITY[\"EPSG\",\"7030\"]],AUTHORITY[\"EPSG\",\"6326\"]],PRIMEM[\"Greenwich\",0,AUTHORITY[\"EPSG\",\"8901\"]],UNIT[\"degree\",0.0174532925199433,AUTHORITY[\"EPSG\",\"9122\"]],AUTHORITY[\"EPSG\",\"4326\"]]"
    DEFAULT_MAX_BYTES = 500000000  # Default to 500,000,000 bytes for NCI's OPeNDAP
    FLOAT_TOLERANCE = 0.000001

    def __init__(self, netcdf_dataset, debug=False):
        '''
        NetCDFGridUtils Constructor - wraps a NetCDF dataset
        '''
        def set_nominal_pixel_sizes():
            '''
            Function to set tuples with the nominal vertical and horizontal sizes of the centre pixel in metres and degrees
            '''
            centre_pixel_indices = [
                len(self.dimension_arrays[dim_index]) // 2 for dim_index in range(2)]

            # Get coordinates of centre pixel and next diagonal pixel
            centre_pixel_coords = [[self.dimension_arrays[dim_index][centre_pixel_indices[dim_index]] 
                                    for dim_index in range(2)],
                                   [self.dimension_arrays[dim_index][centre_pixel_indices[dim_index] + 1] 
                                    for dim_index in range(2)]
                                   ]

            if self.YX_order:
                for coord_index in range(2):
                    centre_pixel_coords[coord_index].reverse()

            self.y_inverted = (self.y_variable[-1] < self.y_variable[0]).item() # Should not have to deal with null values
        
            nominal_utm_wkt = get_utm_wkt(centre_pixel_coords[0], self.wkt)
            centre_pixel_utm_coords = transform_coords(
                centre_pixel_coords, from_wkt=self.wkt, to_wkt=nominal_utm_wkt)          
            
            self.nominal_pixel_metres = [round(abs(centre_pixel_utm_coords[1][
                        dim_index] - centre_pixel_utm_coords[0][dim_index]), 8) for dim_index in range(2)]
            
            
            centre_pixel_wgs84_coords = transform_coords(
                centre_pixel_coords, from_wkt=self.wkt, to_wkt='EPSG:4326')
            
            self.nominal_pixel_degrees = [round(abs(centre_pixel_wgs84_coords[1][
                        dim_index] - centre_pixel_wgs84_coords[0][dim_index]), 8) for dim_index in range(2)]

        def get_default_sample_metres():
            '''
            Function to return average nominal pixel size in metres rounded up to nearest 10^x or 5*10^x
            This is to provide a sensible default resolution for the sampling points along a transect by keeping it around the nominal pixel size
            '''
            log_10_avg_pixel_metres = math.log((self.nominal_pixel_metres[
                                               0] + self.nominal_pixel_metres[1]) / 2.0) / math.log(10.0)
            log_10_5 = math.log(5.0) / math.log(10.0)

            return round(math.pow(10.0, math.floor(log_10_avg_pixel_metres) +
                                  (log_10_5 if((log_10_avg_pixel_metres % 1.0) < log_10_5) else 1.0)))

    
        # Start of init function - Call inherited constructor first
        super().__init__(netcdf_dataset, debug=debug)
        
        logger.debug('Running NetCDFGridUtils constructor')
        
        self._GeoTransform = None

        try:
            data_variable_dimensions = [variable for variable in self.netcdf_dataset.variables.values() 
                                       if hasattr(variable, 'grid_mapping')][0].dimensions
            self._data_variable_list = [variable for variable in self.netcdf_dataset.variables.values() 
                                       if variable.dimensions == data_variable_dimensions]
        except:
            logger.error('Unable to determine data variable(s) (must have same dimensions as variable with "grid_mapping" attribute)')
            raise
            
        #TODO: Make this work for multi-variate grids
        assert len(self.data_variable_list) > 0, 'Unable to determine any data variables (must have same dimensions as variable with "grid_mapping" attribute)'
        self.data_variable = self.data_variable_list[0]
        
        # Boolean flag indicating YX array ordering
        # TODO: Find a nicer way of dealing with this
        self.YX_order = self.data_variable.dimensions[
            1] in NetCDFGridUtils.X_DIM_VARIABLE_NAMES

        # Two-element list of dimension varibles.
        self.dimension_arrays = [self.netcdf_dataset.variables[dimension_name][
            :] for dimension_name in self.data_variable.dimensions]

        self.pixel_size = [abs(self.GeoTransform[1]),
                           abs(self.GeoTransform[5])]
        
        self.pixel_count = list(self.data_variable.shape)
        
        if self.YX_order:
            self.pixel_size.reverse()
            self.pixel_count.reverse()

        self.min_extent = tuple([min(self.dimension_arrays[
                                dim_index]) - self.pixel_size[dim_index] / 2.0 for dim_index in range(2)])
        self.max_extent = tuple([max(self.dimension_arrays[
                                dim_index]) + self.pixel_size[dim_index] / 2.0 for dim_index in range(2)])

        set_nominal_pixel_sizes()

        self.default_sample_metres = get_default_sample_metres()

        # Create nested list of bounding box corner coordinates
        self.native_bbox = [[self.GeoTransform[0] + (x_pixel_offset * self.GeoTransform[1]) + (y_pixel_offset * self.GeoTransform[2]),
                             self.GeoTransform[3] + (x_pixel_offset * self.GeoTransform[4]) + (y_pixel_offset * self.GeoTransform[5])]
                            for x_pixel_offset, y_pixel_offset in [[0, self.pixel_count[1]], 
                                                                   [self.pixel_count[0], self.pixel_count[1]],
                                                                   [self.pixel_count[0], 0],
                                                                   [0, 0]
                                                                   ]
                            ]
        
        # Create bounds
        self.bounds = self.native_bbox[0] + self.native_bbox[2]

    def get_indices_from_coords(self, coordinates, wkt=None):
        '''
        Returns list of netCDF array indices corresponding to coordinates to support nearest neighbour queries
        @parameter coordinates: iterable collection of coordinate pairs or single coordinate pair
        @parameter wkt: Coordinate Reference System for coordinates. None == native NetCDF CRS
        '''
        wkt = wkt or self.wkt
        native_coordinates = transform_coords(coordinates, self.wkt, wkt)
        # Reshape 1D array into 2D single coordinate array if only one coordinate provided
        if native_coordinates.shape == (2,):
            native_coordinates = native_coordinates.reshape((1,2))
        
        # Convert coordinates to same dimension ordering as array
        if self.YX_order:
            native_coordinates = native_coordinates[:,1::-1]
                
        try:  # Multiple coordinates
            indices = [[np.where(abs(self.dimension_arrays[dim_index] - coordinate[dim_index]) <= (self.pixel_size[dim_index] / 2.0))[0][0] for dim_index in range(2)]
                       if not ([True for dim_index in range(2) if coordinate[dim_index] < self.min_extent[dim_index] or coordinate[dim_index] > self.max_extent[dim_index]])
                       else None
                       for coordinate in native_coordinates]
        except TypeError:  # Single coordinate pair
            indices = ([np.where(abs(self.dimension_arrays[dim_index] - native_coordinates[dim_index]) <= (self.pixel_size[dim_index] / 2.0))[0][0] for dim_index in range(2)]
                       if not [True for dim_index in range(2) if native_coordinates[dim_index] < self.min_extent[dim_index] or native_coordinates[dim_index] > self.max_extent[dim_index]]
                       else None)

        return indices

    def get_fractional_indices_from_coords(self, coordinates, wkt=None):
        '''
        Returns list of fractional array indices corresponding to coordinates to support interpolation
        @parameter coordinates: iterable collection of coordinate pairs or single coordinate pair
        @parameter wkt: Coordinate Reference System for coordinates. None == native NetCDF CRS
        '''
        wkt = wkt or self.wkt
        native_coordinates = transform_coords(coordinates, self.wkt, wkt)

        # Convert coordinates to same order as array
        if self.YX_order:
            try:
                for coord_index in range(len(native_coordinates)):
                    if native_coordinates[coord_index] is not None:
                        native_coordinates[coord_index] = list(
                            native_coordinates[coord_index])
                        native_coordinates[coord_index].reverse()
            except:
                native_coordinates = list(native_coordinates)
                native_coordinates.reverse()
        # TODO: Make sure this still works with Southwards-positive datasets
        try:  # Multiple coordinates
            fractional_indices = [[(coordinate[dim_index] - min(self.dimension_arrays[dim_index])) / self.pixel_size[dim_index] for dim_index in range(2)]
                                  if not ([True for dim_index in range(2) if coordinate[dim_index] < self.min_extent[dim_index] or coordinate[dim_index] > self.max_extent[dim_index]])
                                  else None
                                  for coordinate in native_coordinates]
        except:  # Single coordinate pair
            fractional_indices = ([(native_coordinates[dim_index] - min(self.dimension_arrays[dim_index])) / self.pixel_size[dim_index] for dim_index in range(2)]
                                  if not [True for dim_index in range(2) if native_coordinates[dim_index] < self.min_extent[dim_index] or native_coordinates[dim_index] > self.max_extent[dim_index]]
                                  else None)

        return fractional_indices

    def get_value_at_coords(self, coordinates, wkt=None,
                            max_bytes=None, variable_name=None):
        '''
        Returns list of array values at specified coordinates
        @parameter coordinates: iterable collection of coordinate pairs or single coordinate pair
        @parameter wkt: WKT for coordinate Coordinate Reference System. None == native NetCDF CRS
        @parameter max_bytes: Maximum number of bytes to read in a single query. Defaults to NetCDFGridUtils.DEFAULT_MAX_BYTES
        @parameter variable_name: NetCDF variable_name if not default data variable
        '''
        # Use arbitrary maximum request size of NetCDFGridUtils.DEFAULT_MAX_BYTES
        # (500,000,000 bytes => 11180 points per query)
        #TODO: Find a better way of overcoming the netCDF problem where whole rows & columns are retrieved
        max_bytes = max_bytes or 100  # NetCDFGridUtils.DEFAULT_MAX_BYTES

        if variable_name:
            data_variable = self.netcdf_dataset.variables[variable_name]
        else:
            data_variable = self.data_variable

        no_data_value = data_variable._FillValue

        indices = np.array(self.get_indices_from_coords(coordinates, wkt))
        
#        return data_variable[indices[:,0], indices[:,1]].diagonal() # This could get too big

        # Allow for the fact that the NetCDF advanced indexing will pull back
        # n^2 cells rather than n
        max_points = max(
            int(math.sqrt(max_bytes / data_variable.dtype.itemsize)), 1)
        try:
            # Make this a vectorised operation for speed (one query for as many
            # points as possible)
            # Array of valid index pairs only
            index_array = np.array(
                [index_pair for index_pair in indices if index_pair is not None])
            assert len(index_array.shape) == 2 and index_array.shape[
                1] == 2, 'Not an iterable containing index pairs'
            # Boolean mask indicating which index pairs are valid
            mask_array = np.array([(index_pair is not None)
                                   for index_pair in indices])
            # Array of values read from variable
            value_array = np.ones(shape=(len(index_array)),
                                  dtype=data_variable.dtype) * no_data_value
            # Final result array including no-data for invalid index pairs
            result_array = np.ones(
                shape=(len(mask_array)), dtype=data_variable.dtype) * no_data_value
            start_index = 0
            end_index = min(max_points, len(index_array))
            while True:
                # N.B: ".diagonal()" is required because NetCDF doesn't do advanced indexing exactly like numpy
                # Hack is required to take values from leading diagonal. Requires n^2 elements retrieved instead of n. Not good, but better than whole array
                # TODO: Think of a better way of doing this
                value_array[start_index:end_index] = data_variable[
                    (index_array[start_index:end_index, 0], index_array[start_index:end_index, 1])].diagonal()
                if end_index == len(index_array):  # Finished
                    break
                start_index = end_index
                end_index = min(start_index + max_points, len(index_array))

            result_array[mask_array] = value_array
            return list(result_array)
        except:
            return data_variable[indices[0], indices[1]]

    def get_interpolated_value_at_coords(
            self, coordinates, wkt=None, max_bytes=None, variable_name=None):
        '''
        Returns list of interpolated array values at specified coordinates
        @parameter coordinates: iterable collection of coordinate pairs or single coordinate pair
        @parameter wkt: Coordinate Reference System for coordinates. None == native NetCDF CRS
        @parameter max_bytes: Maximum number of bytes to read in a single query. Defaults to NetCDFGridUtils.DEFAULT_MAX_BYTES
        @parameter variable_name: NetCDF variable_name if not default data variable
        '''
        # TODO: Check behaviour of scipy.ndimage.map_coordinates adjacent to no-data areas. Should not interpolate no-data value
        # TODO: Make this work for arrays > memory
        max_bytes = max_bytes or 100
        #NetCDFGridUtils.DEFAULT_MAX_BYTES

        if variable_name:
            data_variable = self.netcdf_dataset.variables[variable_name]
        else:
            data_variable = self.data_variable

        no_data_value = data_variable._FillValue

        fractional_indices = self.get_fractional_indices_from_coords(
            coordinates, wkt)

        # Make this a vectorised operation for speed (one query for as many
        # points as possible)
        try:
            # Array of valid index pairs only
            index_array = np.array(
                [index_pair for index_pair in fractional_indices if index_pair is not None])
            assert len(index_array.shape) == 2 and index_array.shape[
                1] == 2, 'Not an iterable containing index pairs'
            # Boolean mask indicating which index pairs are valid
            mask_array = np.array([(index_pair is not None)
                                   for index_pair in fractional_indices])
            # Array of values read from variable
            value_array = np.ones(shape=(len(index_array)),
                                  dtype=data_variable.dtype) * no_data_value
            # Final result array including no-data for invalid index pairs
            result_array = np.ones(
                shape=(len(mask_array)), dtype=data_variable.dtype) * no_data_value

            value_array = map_coordinates(
                data_variable, index_array.transpose(), cval=no_data_value)

            result_array[mask_array] = value_array

            # Mask out any coordinates falling in no-data areas. Need to do this to stop no-data value from being interpolated
            # This is a bit ugly.
            result_array[np.array(self.get_value_at_coords(
                coordinates, wkt, max_bytes, variable_name)) == no_data_value] = no_data_value

            return list(result_array)
        except AssertionError:
            return map_coordinates(data_variable, np.array(
                [[fractional_indices[0]], [fractional_indices[1]]]), cval=no_data_value)


    def sample_transect(self, transect_vertices, wkt=None, sample_metres=None):
        '''
        Function to return a list of sample points sample_metres apart along lines between transect vertices
        @param transect_vertices: list or array of transect vertex coordinates
        @param wkt: coordinate reference system for transect_vertices
        @param sample_metres: distance between sample points in metres
        '''
        wkt = wkt or self.wkt
        sample_metres = sample_metres or self.default_sample_metres
        return sample_transect(transect_vertices, wkt, sample_metres)
        

    def get_convex_hull(self, to_wkt=None):
        '''\
        Function to return n x 2 array of coordinates for convex hull based on line start/end points
        Implements abstract base function in NetCDFUtils 
        @param to_wkt: CRS WKT for shape
        '''
        try:
            convex_hull = netcdf2convex_hull(self.netcdf_dataset, NetCDFGridUtils.DEFAULT_MAX_BYTES)
        except:
            logger.warning('Unable to compute convex hull. Using rectangular bounding box instead.')
            convex_hull = self.native_bbox
            
        return transform_coords(convex_hull, self.wkt, to_wkt)
    
    def get_concave_hull(self, 
                         to_wkt=None, 
                         buffer_distance=None, 
                         offset=None, 
                         tolerance=None, 
                         cap_style=1, 
                         join_style=1, 
                         max_polygons=10, 
                         max_vertices=1000
                         ):
        """\
        Returns the concave hull (as a shapely polygon) of grid edge points with data. 
        Implements abstract base function in NetCDFUtils 
        Note that all distance parameters are in pixel units, not in destination CRS units
        @param to_wkt: CRS WKT for shape
        @param buffer_distance: distance to buffer (kerf) initial shape outwards then inwards to simplify it
        @param offset: Final offset of final shape from original lines
        @param tolerance: tolerance for simplification
        @param cap_style: cap_style for buffering. Defaults to round
        @param join_style: join_style for buffering. Defaults to round
        @param max_polygons: Maximum number of polygons to accept. Will keep doubling buffer_distance until under this limit. 0=unlimited.
        @param max_vertices: Maximum number of vertices to accept. Will keep doubling buffer_distance until under this limit. 0=unlimited.
        @return shapely.geometry.shape: Geometry of concave hull
        """
        PAD_WIDTH = 1
        MAX_DATA_PROPORTION = 0.9 # Maximum proportion of data containing pixels vs all pixels to trigger full shape computation
        DOWNSAMPLING_STEP_SIZE = 10000 # Pixels per downsampling_stride increment for downsampling. Used with maximum side length
        
        # Parameters for shape simplification in pixel sizes
        buffer_distance = buffer_distance or max(self.data_variable.shape) // 20 # Tune this to suit overall size of grid
        offset = offset or 0.9 # Take final shape half a pixel out from centre coordinates to cover pixel edges
        tolerance = tolerance or 0.5        
        
        
        def discard_internal_polygons(geometry):
            '''\
            Helper function to discard internal polygons
            '''
            if type(geometry) == MultiPolygon:
                polygon_list = []
                for polygon in geometry:
                    polygon = Polygon(polygon.exterior)
                    polygon_is_contained = False
                    for list_polygon in polygon_list:
                        polygon_is_contained = list_polygon.contains(polygon)
                        if polygon_is_contained:
                            break
                        elif polygon.contains(list_polygon):
                            polygon_list.remove(list_polygon)
                            break
                            
                    if not polygon_is_contained:
                        polygon_list.append(polygon)       

                if len(polygon_list) == 1:
                    external_geometry = polygon_list[0] # Single polygon
                else:
                    external_geometry = MultiPolygon(polygon_list)
                    
                logger.debug('{} internal polygons discarded.'.format(len(geometry) - len(polygon_list)))
                    
            elif type(geometry) == Polygon:
                external_geometry = Polygon(geometry.exterior)
            else:
                raise ValueError('Unexpected type of geometry: {}'.format(type(geometry)))
            
            return external_geometry
            
        def contour_to_polygon(polygon_vertices):
            '''\
            Helper function to turn an individual contour into shapely Polygon in the correct xy axis order
            @param polygon_vertices: n x 2 array of pixel coordinates forming a polygon
            '''
            # Note that we need coordinates in xy order, but the polygon vertices are in array order (probably yx)
            if self.YX_order: # yx array order - y-axis flip required
                reorder_slices = (slice(None, None, None), slice(None, None, -1))
            else: # xy array order - no y-axis flip required
                reorder_slices = (slice(None, None, None), slice(None, None, None))
                
            # Create polygon in pixel ordinates, and then buffer outwards by 0.5 pixel widths, and simplify by 0.25 pixel widths
            # Note that this polygon is in array order, i.e. probably yx and not xy, so we need to apply the reorder_slices
            return asPolygon(polygon_vertices[reorder_slices])
        
        def transform_geometry_pixel_to_wkt(geometry, to_wkt):
            '''\
            Helper function to transform geometry from pixel coordinates to specified WKT via (self.wkt)
            # N.B: Ignores polygon interiors
            @param geometry: Shapely MultiPolygon or Polygon to transform
            @param to_wkt: WKT of destination CRS
            '''
            # Set affine transform from GeoTransform values for CRS given by self.wkt
            affine_transform = Affine.from_gdal(*self.GeoTransform)
        
            if type(geometry) == MultiPolygon:
                return MultiPolygon([
                    asPolygon(transform_coords(np.array([(affine_transform * pixel_coordinate_pair) 
                                                    for pixel_coordinate_pair in polygon.exterior.coords
                                                    ]),
                         self.wkt, to_wkt)
                         )
                    for polygon in geometry
                    ])

            elif type(geometry) == Polygon:
                return asPolygon(transform_coords(np.array([(affine_transform * pixel_coordinate_pair) 
                                                    for pixel_coordinate_pair in geometry.exterior.coords
                                                    ]),
                         self.wkt, to_wkt)
                         )
            else:
                raise ValueError('Unexpected type of geometry: {}'.format(type(geometry)))


        def get_offset_geometry(geometry, buffer_distance, offset, tolerance, cap_style, join_style, max_polygons, max_vertices):
            '''\
            Helper function to return offset geometry. Will keep trying larger buffer_distance values until there is a manageable number of polygons
            '''
            logger.debug('Computing offset geometry with buffer_distance = {}'.format(buffer_distance))
            offset_geometry = (geometry.buffer(
                buffer_distance, 
                cap_style=cap_style, 
                join_style=join_style).simplify(tolerance).buffer(
                    offset-buffer_distance, 
                    cap_style=cap_style, 
                    join_style=join_style).simplify(tolerance)
                )      
            discard_internal_polygons(offset_geometry)
            
            # Keep doubling the buffer distance if there are too many polygons
            if (
                (max_polygons and type(offset_geometry) == MultiPolygon and len(offset_geometry) > max_polygons)
                or
                (max_vertices and type(offset_geometry) == MultiPolygon and 
                    sum([len(polygon.exterior.coords) #+ sum([len(interior_ring.coords) for interior_ring in polygon.interiors]) 
                         for polygon in offset_geometry]) > max_vertices)
                or
                (max_vertices and type(offset_geometry) == Polygon and 
                    (len(offset_geometry.exterior.coords) #+ sum([len(interior_ring.coords) for interior_ring in offset_geometry.interiors])
                     ) > max_vertices)
                ):
                return get_offset_geometry(geometry, buffer_distance*2, offset, tolerance, cap_style, join_style, max_polygons, max_vertices)
                
            return offset_geometry
        
        #=======================================================================
        # # Create data/no-data mask
        # mask = (self.data_variable != self.data_variable._FillValue)
        #
        # data_proportion = np.count_nonzero(mask) / (self.pixel_count[0]*self.pixel_count[1])
        # if data_proportion >= MAX_DATA_PROPORTION:
        #     logger.debug('More than {:.2f}% of pixels contain data - assuming full grid coverage'.format(data_proportion*100))
        #     return asPolygon(transform_coords(np.array(self.native_bbox), self.wkt, to_wkt))
        #
        # # pad with nodata so that boundary edges are detected
        # padded_mask = np.pad(mask, pad_width=PAD_WIDTH, mode='constant', constant_values=False)
        #
        # del mask # We don't need this any more
        # gc.collect()
        #=======================================================================
        
        # Compute downsampling_stride for downsampling, and use that to create mask_slices
        downsampling_stride = int(max(self.pixel_count) // DOWNSAMPLING_STEP_SIZE) + 1
        mask_slices = tuple([slice(None, None, downsampling_stride)
                       for _size in self.data_variable.shape])

        logger.debug('Computing padded mask')
        padded_mask = np.zeros(shape=[int(ceil(size / downsampling_stride))+2 for size in self.data_variable.shape], dtype=np.bool)
        padded_mask[1:-1,1:-1] = (self.data_variable != self.data_variable._FillValue)[mask_slices] # It's quicker to read all data and mask afterwards
        
        data_proportion = np.count_nonzero(padded_mask[1:-1,1:-1]) / ((padded_mask.shape[0]-2)*(padded_mask.shape[1]-2))
        if data_proportion >= MAX_DATA_PROPORTION:
            logger.debug('More than {:.2f}% of pixels contain data - assuming full grid coverage'.format(data_proportion*100))
            return asPolygon(transform_coords(np.array(self.native_bbox), self.wkt, to_wkt))

        # find contours where the high pieces (data) are fully connected
        # that there are no unnecessary holes in the polygons
        # shift the coordinates back by 1 to get original unpadded pixel coordinates
        logger.debug('Generating contours for grid of size {}'.format(' x '.join(str(size) for size in self.data_variable.shape)) +
                     (' downsampled with stride {}.'.format(downsampling_stride) if downsampling_stride > 1 else '.')
                     )
        contours = [(contour - PAD_WIDTH) * downsampling_stride # Shift for padding and compensate for downsampling_stride
                    for contour in measure.find_contours(padded_mask, 0.5, fully_connected='high')]
        #logger.debug('contours = {}'.format(contours))
        
        concave_hull = MultiPolygon([contour_to_polygon(contour) for contour in contours]).simplify(tolerance)
        concave_hull = get_offset_geometry(concave_hull, buffer_distance, offset, tolerance, cap_style, join_style, max_polygons, max_vertices)
        
        if self.debug:
            if type(concave_hull) == MultiPolygon:
                polygon_count = len(concave_hull)
                vertex_count = sum([len(polygon.exterior.coords) for polygon in concave_hull])

            elif type(concave_hull) == Polygon:
                polygon_count = 1
                vertex_count = len(concave_hull.exterior.coords)
                
            else:
                raise ValueError('Unexpected type of geometry: {}'.format(type(concave_hull)))
            logger.debug('Final shape has {} vertices in {} polygons.'.format(vertex_count, polygon_count))
            

        # Transform from pixel ordinates to to_wkt (via self.wkt using affine_transform)
        return transform_geometry_pixel_to_wkt(concave_hull, to_wkt)  
    
    def get_dimension_ranges(self, bounds, bounds_wkt=None):
        '''
        Function to dict of (start, end+1) tuples keyed by dimension name from a bounds geometry or ordinates
        @parameter bounds: Either an iterable containing [<xmin>, <ymin>, <xmax>, <ymax>] or a shapely (multi)polygon
        @parameter bounds_wkt: WKT for bounds CRS. Defaults to dataset native CRS
        @return dim_range_dict: dict of (start, end+1) tuples keyed by dimension name
        '''
        if isinstance(bounds, BaseGeometry): # Process shapely (multi)polygon bounds        
            bounds_ordinates = bounds.bounds # Obtain [<xmin>, <ymin>, <xmax>, <ymax>] from Shapely geometry
        else:
            bounds_ordinates = bounds # Use provided [<xmin>, <ymin>, <xmax>, <ymax>] parameter
            
        if bounds_wkt is not None: # Reproject bounds to native CRS if required
            bounds_ordinates = get_reprojected_bounds(bounds_ordinates, bounds_wkt, self.wkt)

        #=======================================================================
        # bounds_half_size = abs(np.array([bounds_ordinates[2] - bounds_ordinates[0], bounds_ordinates[3] - bounds_ordinates[1]])) / 2.0
        # bounds_centroid = np.array([bounds_ordinates[0], bounds_ordinates[1]]) + bounds_half_size
        #=======================================================================
        
        dimension_names = self.data_variable.dimensions
            
        dim_range_dict = {}
        try:
            logger.debug('self.dimension_arrays = {}'.format(self.dimension_arrays))
            for dim_index in range(2):
                #TODO: Maybe make this work for pixel edges, not centres
                #TODO: Fix indexing in self.dimension_arrays where 1-dim_index only works for lon-lat array
                subset_indices = np.where(np.logical_and(self.dimension_arrays[1-dim_index] >= bounds_ordinates[dim_index],
                                                         self.dimension_arrays[1-dim_index] <= bounds_ordinates[dim_index+2]))[0]
                                                         
                logger.debug('subset_indices = {}'.format(subset_indices))
                
                logger.debug('self.dimension_arrays[{}].shape = {}'.format(1-dim_index, self.dimension_arrays[1-dim_index].shape))
                                                         
                dim_range_dict[dimension_names[1-dim_index]] = (subset_indices[0], min(subset_indices[-1]+1,
                                                                                     self.dimension_arrays[1-dim_index].shape[0]
                                                                                     ) # add 1 to upper index
                                                              )
                
                logger.debug('dim_range_dict["{}"] = {}'.format(dimension_names[1-dim_index], dim_range_dict[dimension_names[1-dim_index]]))
            
            return dim_range_dict
        except Exception as e:
            logger.debug('Unable to determine range indices: {}'.format(e))
            return None

    
    @property
    def GeoTransform(self):
        '''
        Property getter function to return geotransform as required
        '''
        if not self._GeoTransform:
            try:
                # Assume string or array representation of GeoTransform exists
                self._GeoTransform = self.crs_variable.GeoTransform
            except:
                #TODO: create GeoTransform from x & y variables
                raise BaseException('Unable to determine GeoTransform')

            if type(self._GeoTransform) == str:
                # Convert string representation of GeoTransform to array
                self._GeoTransform = [float(number.strip())
                                      for number in self.crs_variable.GeoTransform.strip().split(' ')
                                      ]
                   
        return self._GeoTransform

    def copy(self, 
             nc_out_path, 
             datatype_map_dict={},
             variable_options_dict={},
             dim_range_dict={},
             dim_mask_dict={},
             nc_format=None,
             limit_dim_size=False,
             var_list=[],        
             empty_var_list=[],        
             invert_y=None,
        ):
        '''
        Function to copy a netCDF dataset to another one with potential changes to size, format, 
            variable creation options and datatypes.
            
            @param nc_out_path: path to netCDF output file 
            @param datatype_map_dict: dict containing any maps from source datatype to new datatype.
                e.g. datatype_map_dict={'uint64': 'uint32'}  would convert all uint64 variables to uint32.
            @param variable_options_dict: dict containing any overrides for per-variable variable creation 
                options. e.g. variable_options_dict={'sst': {'complevel': 2, 'zlib': True}} would apply
                compression to variable 'sst'
            @param dim_range_dict: dict of (start, end+1) tuples keyed by dimension name
            @param dim_mask_dict: dict of boolean arrays keyed by dimension name
            @param nc_format: output netCDF format - 'NETCDF3_CLASSIC', 'NETCDF3_64BIT_OFFSET', 
                'NETCDF3_64BIT_DATA', 'NETCDF4_CLASSIC', or 'NETCDF4'. Defaults to same as input format.  
            @param limit_dim_size: Boolean flag indicating whether unlimited dimensions should be fixed
            @param empty_var_list: List of strings denoting variable names for variables which should be created but not copied
            @param invert_y: Boolean parameter indicating whether copied Y axis should be Southwards positive (None means same as source)
        '''  
        
        assert not dim_mask_dict, 'Dimension masking not supported for grids (would create irregular grid).'
        
        if var_list:
            expanded_var_list = list(set(
                var_list + 
                NetCDFUtils.X_DIM_VARIABLE_NAMES + 
                NetCDFUtils.Y_DIM_VARIABLE_NAMES +
                NetCDFUtils.CRS_VARIABLE_NAMES
                ))
        else:
            expanded_var_list = var_list
        
        # Call inherited NetCDFUtils method
        super().copy( 
             nc_out_path, 
             datatype_map_dict=datatype_map_dict,
             variable_options_dict=variable_options_dict,
             dim_range_dict=dim_range_dict,
             dim_mask_dict=dim_mask_dict,
             nc_format=nc_format,
             limit_dim_size=limit_dim_size,
             var_list=expanded_var_list,
             empty_var_list=empty_var_list,
             )
        
        try:
            logger.debug('Re-opening new dataset {}'.format(nc_out_path))
            new_dataset = netCDF4.Dataset(nc_out_path, 'r+')
            new_ncgu = NetCDFGridUtils(new_dataset, debug=self.debug)
            
            if dim_range_dict: # Subsets were requested
                logger.debug('dim_range_dict = {}'.format(dim_range_dict))
                logger.debug('Old first coordinate = ({}, {})'.format(self.x_variable[0], self.y_variable[0]))
                logger.debug('New first coordinate = ({}, {})'.format(new_ncgu.x_variable[0], new_ncgu.y_variable[0]))
                geo_transform = new_ncgu.GeoTransform
                logger.debug('Old GeoTransform = {}'.format(geo_transform))
                for gt_ordinate_index, ordinate_variable, gt_pixel_width_index in [(0, new_ncgu.x_variable, 1), (3, new_ncgu.y_variable, 5)]:
                    if ordinate_variable.dimensions[0] in dim_range_dict.keys():
                        geo_transform[gt_ordinate_index] = ordinate_variable[0].item() - (geo_transform[gt_pixel_width_index] / 2.0) # Subtract half pixel width
                logger.debug('New GeoTransform = {}'.format(geo_transform))
                gt_string = ' '.join([str(value) for value in geo_transform])
                logger.info('Updating GeoTransform to "{}"'.format(gt_string))
                new_ncgu.crs_variable.GeoTransform = gt_string
            
            if invert_y is None: # No change required
                return 
            
            if invert_y == new_ncgu.y_inverted:
                logger.debug('{} does not require any alteration to make y-axis inversion {}'.format(nc_out_path, invert_y))
                return
            
            assert new_ncgu.y_variable, 'No Y-axis indexing variable defined in {}'.format(nc_out_path)
            
            assert len(new_ncgu.y_variable.shape) == 1, 'Y-axis indexing variable should be 1D'
            
            y_axis_dimension_name = new_ncgu.y_variable.dimensions[0]
            
            for variable_name, variable in new_dataset.variables.items():
                if y_axis_dimension_name in variable.dimensions:
                    logger.debug('Inverting Y dimension of variable {}'.format(variable_name))
                    variable_slices = [
                        slice(None, None, -1) if dimension_name == y_axis_dimension_name else slice(None, None, None)
                        for dimension_name in variable.dimensions
                        ]
                    variable[:] = variable[variable_slices]
                    
        finally:
            new_dataset.close()
            
                       
    def set_global_attributes(self, compute_shape=False):
        '''\
        Function to set  global geometric metadata attributes in netCDF file
        N.B: This will fail if dataset is not writable
        '''
        try:

            attribute_dict = dict()
            attribute_dict['pixel_count'] = self.pixel_count # same as dimensions

            gda_wkt = get_spatial_ref_from_wkt(METADATA_CRS).ExportToPrettyWkt() # this is wkt of (currently) gda94
            attribute_dict['geospatial_bounds_crs'] = gda_wkt
            metadata_bbox = get_reprojected_bounds(self.bounds, self.wkt, gda_wkt) # Reproject bounding box from native CRS to metadata CRS

            attribute_dict['geospatial_lon_min'] = metadata_bbox[0]
            attribute_dict['geospatial_lat_min'] = metadata_bbox[1]
            attribute_dict['geospatial_lon_max'] = metadata_bbox[2]
            attribute_dict['geospatial_lat_max'] = metadata_bbox[3]
<<<<<<< HEAD
            attribute_dict['geospatial_lon_units'] = 'degree_east'
            attribute_dict['geospatial_lat_units'] = 'degree_north'
=======
            attribute_dict['geospatial_lon_units'] = 'degrees_east'
            attribute_dict['geospatial_lat_units'] = 'degrees_north'
>>>>>>> 50b0924f
            attribute_dict['nominal_pixel_size_lon_degrees'] = self.nominal_pixel_degrees[0]  # lon
            attribute_dict['nominal_pixel_size_lat_degrees'] = self.nominal_pixel_degrees[1]  # lat
            attribute_dict['nominal_pixel_size_x_metres'] = self.nominal_pixel_metres[0]  # x
            attribute_dict['nominal_pixel_size_y_metres'] = self.nominal_pixel_metres[1]  # y

            # polygon generation
            if compute_shape:
                try:
                    assert self.pixel_count[0] * self.pixel_count[1] <= MAX_CELLS_TO_COMPUTE_SHAPE, 'Too many cells in {} grid to compute concave hull'.format(' x '.join([str(size) for size in self.pixel_count]))
                        
                    logger.debug('Computing concave hull')
                    attribute_dict['geospatial_bounds'] = shapely.wkt.dumps(
                        self.get_concave_hull(to_wkt=gda_wkt), 
                        rounding_precision=SHAPE_ORDINATE_DECIMAL_PLACES)
                except Exception as e: # if it fails use the convex hull or bounding box instead
                    logger.warning('Unable to compute concave hull shape: {}. Using convex hull for geospatial_bounds.'.format(e))
                    attribute_dict['geospatial_bounds'] = shapely.wkt.dumps(
                        asPolygon(self.get_convex_hull(to_wkt=gda_wkt)), 
                        rounding_precision=SHAPE_ORDINATE_DECIMAL_PLACES
                        )
            
            logger.debug('attribute_dict = {}'.format(pformat(attribute_dict)))
            logger.info('Writing global attributes to netCDF file')
            for key, value in attribute_dict.items():
                setattr(self.netcdf_dataset, key, value)
        except:
            logger.error('Unable to set geometric metadata attributes in netCDF grid dataset')
            raise

    def set_variable_actual_range_attribute(self):
        '''\
        Function to set ACDD actual_range attribute in all non-index point-dimensioned variables
        N.B: This will fail if dataset is not writable
        '''
        try:
            for variable_name, variable in self.netcdf_dataset.variables.items():
                # Skip all variables which can't be grids
                if len(variable.dimensions) < 2:
                    continue
                
                # Skip index variables
                if re.search('_index$', variable_name):
                    continue
                
                try:
                    variable.actual_range = np.array(
                        [np.nanmin(variable[:]), np.nanmax(variable[:])], dtype=variable.dtype)
                    logger.debug('{}.actual_range = {}'.format(variable_name, variable.actual_range))
                except:
                    logger.warning('Unable to compute actual_range value for variable {}'.format(variable_name))
        except:
            logger.error('Unable to set variable actual_range metadata attributes in netCDF grid dataset')
            raise        
        

def main():
    '''
    Main function for quick and dirty testing
    '''
    # Define command line arguments
    parser = argparse.ArgumentParser()
    
    parser.add_argument("-f", "--format", help="NetCDF file format (one of 'NETCDF4', 'NETCDF4_CLASSIC', 'NETCDF3_CLASSIC', 'NETCDF3_64BIT_OFFSET' or 'NETCDF3_64BIT_DATA')",
                        type=str, default='NETCDF4')
    parser.add_argument("--chunkspec", help="comma-separated list of <dimension_name>/<chunk_size> specifications",
                        type=str)
    parser.add_argument("--complevel", help="Compression level for chunked variables as an integer 0-9. Default is 4",
                        type=int, default=4)
    parser.add_argument('-i', '--invert_y', help='Store copy with y-axis indexing Southward positive (grids only)', type=str)
    parser.add_argument('-d', '--debug', action='store_const', const=True, default=False,
                        help='output debug information. Default is no debug info')
    parser.add_argument("input_path")
    parser.add_argument("output_path")
    
    args = parser.parse_args()
    
    if args.invert_y is not None:
        invert_y = bool(strtobool(args.invert_y))
    else:
        invert_y = None # Default to same as source
    
    if args.chunkspec:
        chunk_spec = {dim_name: int(chunk_size) 
                    for dim_name, chunk_size in [chunk_spec_string.strip().split('/') for chunk_spec_string in args.chunkspec.split(',')]}
    else:
        chunk_spec = None
            
    ncgu = NetCDFGridUtils(args.input_path,
                      debug=args.debug
                      )   
    
    ncgu.copy(args.output_path, 
             #datatype_map_dict={},
             # Compress all chunked variables
             variable_options_dict={variable_name: {'chunksizes': [chunk_spec.get(dimension) 
                                                                   for dimension in variable.dimensions
                                                                   ],
                                                    'zlib': bool(args.complevel),
                                                    'complevel': args.complevel
                                                    }
                               for variable_name, variable in ncgu.netcdf_dataset.variables.items()
                               if (set(variable.dimensions) & set(chunk_spec.keys()))
                               } if chunk_spec else {},
             #dim_range_dict={'lat': (5,205),'lon': (5,305)},
             #dim_mask_dict={},
             nc_format=args.format,
             #limit_dim_size=False
             invert_y=invert_y
             )
        
if __name__ == '__main__':
    console_handler = logging.StreamHandler(sys.stdout)
    # console_handler.setLevel(logging.INFO)
    console_handler.setLevel(logging.DEBUG)
    console_formatter = logging.Formatter('%(name)s: %(message)s')
    console_handler.setFormatter(console_formatter)
 
    if not logger.handlers:
        logger.addHandler(console_handler)
        logger.debug('Logging handlers set up for {}'.format(logger.name))

    ncu_logger = logging.getLogger('geophys_utils._netcdf_utils')
    if not ncu_logger.handlers:
        ncu_logger.addHandler(console_handler)
        logger.debug('Logging handlers set up for {}'.format(ncu_logger.name))

    main()<|MERGE_RESOLUTION|>--- conflicted
+++ resolved
@@ -774,13 +774,8 @@
             attribute_dict['geospatial_lat_min'] = metadata_bbox[1]
             attribute_dict['geospatial_lon_max'] = metadata_bbox[2]
             attribute_dict['geospatial_lat_max'] = metadata_bbox[3]
-<<<<<<< HEAD
-            attribute_dict['geospatial_lon_units'] = 'degree_east'
-            attribute_dict['geospatial_lat_units'] = 'degree_north'
-=======
             attribute_dict['geospatial_lon_units'] = 'degrees_east'
             attribute_dict['geospatial_lat_units'] = 'degrees_north'
->>>>>>> 50b0924f
             attribute_dict['nominal_pixel_size_lon_degrees'] = self.nominal_pixel_degrees[0]  # lon
             attribute_dict['nominal_pixel_size_lat_degrees'] = self.nominal_pixel_degrees[1]  # lat
             attribute_dict['nominal_pixel_size_x_metres'] = self.nominal_pixel_metres[0]  # x

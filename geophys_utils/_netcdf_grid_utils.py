--- conflicted
+++ resolved
@@ -160,8 +160,6 @@
 
         set_nominal_pixel_sizes()
 
-        self.nominal_pixel_degrees = self.nominal_pixel_degrees
-
         self.default_sample_metres = get_default_sample_metres()
 
         # Create nested list of bounding box corner coordinates
@@ -214,7 +212,7 @@
         wkt = wkt or self.wkt
         native_coordinates = transform_coords(coordinates, self.wkt, wkt)
 
-        #self.pixel_size
+        self.pixel_size
 
         # Convert coordinates to same order as array
         if self.YX_order:
@@ -316,7 +314,7 @@
         # TODO: Check behaviour of scipy.ndimage.map_coordinates adjacent to no-data areas. Should not interpolate no-data value
         # TODO: Make this work for arrays > memory
         max_bytes = max_bytes or 100
-        #NetCDFGridUtils.DEFAULT_MAX_BYTES
+        NetCDFGridUtils.DEFAULT_MAX_BYTES
 
         if variable_name:
             data_variable = self.netcdf_dataset.variables[variable_name]
@@ -411,17 +409,6 @@
         @param max_vertices: Maximum number of vertices to accept. Will keep doubling buffer_distance until under this limit. 0=unlimited.
         @return shapely.geometry.shape: Geometry of concave hull
         """
-<<<<<<< HEAD
-        edge_points = np.array(get_grid_edge_points(self.data_variable,
-                                                    self.dimension_arrays,
-                                                    self.data_variable._FillValue))
-        print(to_wkt)
-        print(edge_points)
-        if to_wkt is not None:
-            print("not none")
-            edge_points = transform_coords(edge_points, self.wkt, to_wkt)
-            print(edge_points)
-=======
         def get_offset_geometry(geometry, buffer_distance, offset, tolerance, cap_style, join_style, max_polygons, max_vertices):
             '''\
             Helper function to return offset geometry. Will keep trying larger buffer_distance values until there is a manageable number of polygons
@@ -490,7 +477,6 @@
             offset_geometry = Polygon(transform_coords(offset_geometry.exterior.coords, self.wkt, to_wkt))
         else:
             raise ValueError('Unexpected type of geometry: {}'.format(type(offset_geometry)))
->>>>>>> ddc1a917
         
         return offset_geometry
 

--- conflicted
+++ resolved
@@ -1,6 +1,6 @@
 #!/usr/bin/env python
 
-# ===============================================================================
+#===============================================================================
 #    Copyright 2017 Geoscience Australia
 # 
 #    Licensed under the Apache License, Version 2.0 (the "License");
@@ -14,7 +14,7 @@
 #    WITHOUT WARRANTIES OR CONDITIONS OF ANY KIND, either express or implied.
 #    See the License for the specific language governing permissions and
 #    limitations under the License.
-# ===============================================================================
+#===============================================================================
 '''
 Created on 16/11/2016
 
@@ -39,27 +39,14 @@
 import logging
 
 # Setup logging handlers if required
-logger = logging.getLogger(__name__)  # Get logger
-logger.setLevel(logging.INFO)  # Initial logging level for this module
-
-# try:
-#     import memcache
-# except ModuleNotFoundError:
-#     logger.warning('Unable to import memcache. AWS-specific functionality will not be enabled')
-#     memcache = None
+logger = logging.getLogger(__name__) # Get logger
+logger.setLevel(logging.INFO) # Initial logging level for this module
 
 try:
-<<<<<<< HEAD
-    import cottoncandy
-except Exception as e:
-    logger.warning('Unable to import cottoncandy. AWS-specific functionality will not be enabled: {}'.format(e))
-    cottoncandy = None
-=======
     import memcache
 except ImportError:
     logger.debug('Unable to import memcache. AWS-specific functionality will not be enabled')
     memcache = None
->>>>>>> 9911c74b
 
 
 # Default number of points to read per chunk when retrieving data
@@ -67,43 +54,37 @@
 
 # Set this to a number other than zero for testing
 POINT_LIMIT = 0
-
-
+    
 class NetCDFPointUtils(NetCDFUtils):
     '''
     NetCDFPointUtils class to do various fiddly things with NetCDF geophysics point data files.
     '''
     CACHE_VARIABLE_PARAMETERS = {'complevel': 4,
-                                 'zlib': True,
-                                 'fletcher32': True,
-                                 'shuffle': True,
-                                 'endian': 'little',
-                                 }
-
-    def __init__(self,
+                                   'zlib': True,
+                                   'fletcher32': True,
+                                   'shuffle': True,
+                                   'endian': 'little',
+                                   }
+
+    def __init__(self, 
                  netcdf_dataset,
+                 memcached_connection=None,
                  enable_disk_cache=None,
-                 enable_memory_cache=None,
+                 enable_memory_cache=True,
                  cache_path=None,
                  s3_bucket=None,
-<<<<<<< HEAD
-                 cci=None,
-=======
->>>>>>> 9911c74b
                  debug=False):
         '''
         NetCDFPointUtils Constructor
         @parameter netcdf_dataset: netCDF4.Dataset object containing a point dataset
-        @parameter enable_disk_cache: Boolean parameter indicating whether local cache file should be used, or None for default
+        @parameter enable_disk_cache: Boolean parameter indicating whether local cache file should be used, or None for default 
         @parameter enable_memory_cache: Boolean parameter indicating whether values should be cached in memory or not.
         @parameter debug: Boolean parameter indicating whether debug output should be turned on or not
         '''
         # Start of init function - Call inherited constructor first
-        super().__init__(netcdf_dataset=netcdf_dataset,
+        super().__init__(netcdf_dataset=netcdf_dataset, 
                          debug=debug
                          )
-<<<<<<< HEAD
-=======
         
         logger.debug('Running NetCDFPointUtils constructor')
         
@@ -116,56 +97,46 @@
 
         self.cache_path = cache_path or os.path.join(os.path.join(tempfile.gettempdir(), 'NetCDFPointUtils'),
                                                      re.sub('\W', '_', os.path.splitext(self.nc_path)[0])) + '_cache.nc'
->>>>>>> 9911c74b
-
-        logger.debug('Running NetCDFPointUtils constructor')
-
-        # if memcache is not None:
-        #     self.memcached_connection = memcached_connection
-        # else:
-        #     self.memcached_connection = None
-        self.s3_bucket = s3_bucket
-        self.cci = cci
-        # self.cache_path = cache_path or os.path.join(os.path.join(tempfile.gettempdir(), 'NetCDFPointUtils'),
-        #                                              re.sub('\W', '_', os.path.splitext(self.nc_path)[0])) + '_cache.nc'
-        self.cache_path = cache_path
-        #=self.cache_basename = os.path.join(self.cache_path,
-                                          # re.sub('\W', '_', os.path.splitext(self.nc_path)[0]))
+
+        self.cache_basename = os.path.join(self.cache_path,
+                                           re.sub('\W', '_', os.path.splitext(self.nc_path)[0]))
+
 
         logger.debug('self.cache_path')
         logger.debug(self.cache_path)
-        # logger.debug('self.cache_path: {}'.format(self.cache_path))
+        #logger.debug('self.cache_path: {}'.format(self.cache_path))
 
         self.enable_memory_cache = enable_memory_cache
-
+        
         # If caching is not explicitly specified, enable it for OPeNDAP access
-        if enable_disk_cache is False:
+        if enable_disk_cache is None:
             self.enable_disk_cache = self.opendap
         else:
             self.enable_disk_cache = enable_disk_cache
 
         # Initialise private property variables to None until set by property getter methods
-        self._xycoords = None
-        self._point_variables = None
+        self._xycoords = None         
+        self._point_variables = None        
         self._data_variable_list = None
         self._kdtree = None
 
         # Determine exact spatial bounds
         xycoords = self.xycoords
-        xmin = np.nanmin(xycoords[:, 0])
-        xmax = np.nanmax(xycoords[:, 0])
-        ymin = np.nanmin(xycoords[:, 1])
-        ymax = np.nanmax(xycoords[:, 1])
-
+        xmin = np.nanmin(xycoords[:,0])
+        xmax = np.nanmax(xycoords[:,0])
+        ymin = np.nanmin(xycoords[:,1])
+        ymax = np.nanmax(xycoords[:,1])
+        
         # Create nested list of bounding box corner coordinates
         self.native_bbox = [[xmin, ymin], [xmax, ymin], [xmax, ymax], [xmin, ymax]]
 
         # Define bounds
         self.bounds = [xmin, ymin, xmax, ymax]
-
+            
         self.point_count = len(xycoords)
-
-    # ===========================================================================
+               
+        
+    #===========================================================================
     # def __del__(self):
     #     '''
     #     NetCDFPointUtils Destructor
@@ -177,8 +148,8 @@
     #             os.remove(cache_file_path)
     #         except:
     #             pass
-    # ===========================================================================
-
+    #===========================================================================
+        
     def fetch_array(self, source_variable, dest_array=None):
         '''
         Helper function to retrieve entire 1D array in pieces < self.max_bytes in size
@@ -187,22 +158,21 @@
         source_len = source_variable.shape[0]
         pieces_required = int(math.ceil((source_variable[0].itemsize * source_len) / self.max_bytes))
         max_elements = source_len // pieces_required
-
+        
         # Reduce max_elements to fit within chunk boundaries if possible
         if pieces_required > 1 and hasattr(source_variable, '_ChunkSizes'):
-            chunk_size = (source_variable._ChunkSizes
-                          if type(source_variable._ChunkSizes) in [int, np.int32]
+            chunk_size = (source_variable._ChunkSizes 
+                          if type(source_variable._ChunkSizes) in [int, np.int32] 
                           else source_variable._ChunkSizes[0]
                           )
-            chunk_count = max(max_elements // chunk_size,
+            chunk_count = max(max_elements // chunk_size, 
                               1)
-            max_elements = min(chunk_count * chunk_size,
+            max_elements = min(chunk_count * chunk_size, 
                                max_elements)
             pieces_required = int(math.ceil(source_len / max_elements))
-
-        logger.debug('Fetching {} pieces containing up to {} {} array elements.'.format(pieces_required, max_elements,
-                                                                                        source_variable.name))
-
+        
+        logger.debug('Fetching {} pieces containing up to {} {} array elements.'.format(pieces_required, max_elements, source_variable.name))
+        
         if dest_array is None:
             dest_array = np.zeros((source_len,), dtype=source_variable.dtype)
 
@@ -214,77 +184,78 @@
             array_slice = slice(start_index, end_index)
             dest_array[array_slice] = source_variable[array_slice]
             start_index += max_elements
-
+            
         return dest_array
-
+        
     def get_polygon(self):
         '''
         Returns GML representation of convex hull polygon for dataset
         '''
         return 'POLYGON((' + ', '.join([' '.join(
-            ['%.4f' % ordinate for ordinate in coordinates])
+            ['%.4f' % ordinate for ordinate in coordinates]) 
             for coordinates in self.get_convex_hull()]) + '))'
-
+        
+    
     def get_spatial_mask(self, bounds, bounds_wkt=None):
         '''
         Return boolean mask of dimension 'point' for all coordinates within specified bounds and CRS
         '''
         coordinates = self.xycoords
-
+        
         if bounds_wkt is not None:
             coordinates = np.array(transform_coords(self.xycoords, self.wkt, bounds_wkt))
 
         bounds_half_size = abs(np.array([bounds[2] - bounds[0], bounds[3] - bounds[1]])) / 2.0
         bounds_centroid = np.array([bounds[0], bounds[1]]) + bounds_half_size
-
+        
         # Return true for each point which is <= bounds_half_size distance from bounds_centroid
         return np.all(ne.evaluate("abs(coordinates - bounds_centroid) <= bounds_half_size"), axis=1)
-
+            
+        
+    
     def get_reprojected_bounds(self, bounds, from_wkt, to_wkt):
         '''
         Function to take a bounding box specified in one CRS and return its smallest containing bounding box in a new CRS
         @parameter bounds: bounding box specified as tuple(xmin, ymin, xmax, ymax) in CRS from_wkt
         @parameter from_wkt: WKT for CRS from which to transform bounds
         @parameter to_wkt: WKT for CRS to which to transform bounds
-
+        
         @return reprojected_bounding_box: bounding box specified as tuple(xmin, ymin, xmax, ymax) in CRS to_wkt
         '''
         if (to_wkt is None) or (from_wkt is None) or (to_wkt == from_wkt):
             return bounds
-
+        
         # Need to look at all four bounding box corners, not just LL & UR
-        original_bounding_box = (
-        (bounds[0], bounds[1]), (bounds[2], bounds[1]), (bounds[2], bounds[3]), (bounds[0], bounds[3]))
+        original_bounding_box =((bounds[0], bounds[1]), (bounds[2], bounds[1]), (bounds[2], bounds[3]), (bounds[0], bounds[3]))
         reprojected_bounding_box = np.array(transform_coords(original_bounding_box, from_wkt, to_wkt))
-
-        return [min(reprojected_bounding_box[:, 0]), min(reprojected_bounding_box[:, 1]),
-                max(reprojected_bounding_box[:, 0]), max(reprojected_bounding_box[:, 1])]
-
-    def grid_points(self, grid_resolution,
-                    variables=None,
-                    native_grid_bounds=None,
-                    reprojected_grid_bounds=None,
-                    resampling_method='linear',
-                    grid_wkt=None,
+        
+        return [min(reprojected_bounding_box[:,0]), min(reprojected_bounding_box[:,1]), max(reprojected_bounding_box[:,0]), max(reprojected_bounding_box[:,1])]
+            
+            
+    def grid_points(self, grid_resolution, 
+                    variables=None, 
+                    native_grid_bounds=None, 
+                    reprojected_grid_bounds=None, 
+                    resampling_method='linear', 
+                    grid_wkt=None, 
                     point_step=1):
         '''
         Function to grid points in a specified bounding rectangle to a regular grid of the specified resolution and crs
         @parameter grid_resolution: cell size of regular grid in grid CRS units
         @parameter variables: Single variable name string or list of multiple variable name strings. Defaults to all point variables
-        @parameter native_grid_bounds: Spatial bounding box of area to grid in native coordinates
+        @parameter native_grid_bounds: Spatial bounding box of area to grid in native coordinates 
         @parameter reprojected_grid_bounds: Spatial bounding box of area to grid in grid coordinates
-        @parameter resampling_method: Resampling method for gridding. 'linear' (default), 'nearest' or 'cubic'.
-        See https://docs.scipy.org/doc/scipy/reference/generated/scipy.interpolate.griddata.html
+        @parameter resampling_method: Resampling method for gridding. 'linear' (default), 'nearest' or 'cubic'. 
+        See https://docs.scipy.org/doc/scipy/reference/generated/scipy.interpolate.griddata.html 
         @parameter grid_wkt: WKT for grid coordinate reference system. Defaults to native CRS
         @parameter point_step: Sampling spacing for points. 1 (default) means every point, 2 means every second point, etc.
-
+        
         @return grids: dict of grid arrays keyed by variable name if parameter 'variables' value was a list, or
         a single grid array if 'variable' parameter value was a string
         @return wkt: WKT for grid coordinate reference system.
         @return geotransform: GDAL GeoTransform for grid
         '''
-        assert not (
-        native_grid_bounds and reprojected_grid_bounds), 'Either native_grid_bounds or reprojected_grid_bounds can be provided, but not both'
+        assert not (native_grid_bounds and reprojected_grid_bounds), 'Either native_grid_bounds or reprojected_grid_bounds can be provided, but not both'
         # Grid all data variables if not specified
         variables = variables or self.point_variables
 
@@ -292,145 +263,129 @@
         single_var = (type(variables) == str)
         if single_var:
             variables = [variables]
-
+        
         if native_grid_bounds:
             reprojected_grid_bounds = self.get_reprojected_bounds(native_grid_bounds, self.wkt, grid_wkt)
         elif reprojected_grid_bounds:
             native_grid_bounds = self.get_reprojected_bounds(reprojected_grid_bounds, grid_wkt, self.wkt)
-        else:  # No reprojection required
+        else: # No reprojection required
             native_grid_bounds = self.bounds
             reprojected_grid_bounds = self.bounds
 
         # Determine spatial grid bounds rounded out to nearest GRID_RESOLUTION multiple
         pixel_centre_bounds = (round(math.floor(reprojected_grid_bounds[0] / grid_resolution) * grid_resolution, 6),
-                               round(math.floor(reprojected_grid_bounds[1] / grid_resolution) * grid_resolution, 6),
-                               round(math.floor(reprojected_grid_bounds[
-                                                    2] / grid_resolution - 1.0) * grid_resolution + grid_resolution, 6),
-                               round(math.floor(reprojected_grid_bounds[
-                                                    3] / grid_resolution - 1.0) * grid_resolution + grid_resolution, 6)
-                               )
-
-        grid_size = [pixel_centre_bounds[dim_index + 2] - pixel_centre_bounds[dim_index] for dim_index in range(2)]
+                       round(math.floor(reprojected_grid_bounds[1] / grid_resolution) * grid_resolution, 6),
+                       round(math.floor(reprojected_grid_bounds[2] / grid_resolution - 1.0) * grid_resolution + grid_resolution, 6),
+                       round(math.floor(reprojected_grid_bounds[3] / grid_resolution - 1.0) * grid_resolution + grid_resolution, 6)
+                       )
+        
+        grid_size = [pixel_centre_bounds[dim_index+2] - pixel_centre_bounds[dim_index] for dim_index in range(2)]
 
         # Extend area for points an arbitrary 4% out beyond grid extents for nice interpolation at edges
-        expanded_grid_bounds = [pixel_centre_bounds[0] - grid_size[0] / 50.0,
-                                pixel_centre_bounds[1] - grid_size[0] / 50.0,
-                                pixel_centre_bounds[2] + grid_size[1] / 50.0,
-                                pixel_centre_bounds[3] + grid_size[1] / 50.0
+        expanded_grid_bounds = [pixel_centre_bounds[0]-grid_size[0]/50.0,
+                                pixel_centre_bounds[1]-grid_size[0]/50.0,
+                                pixel_centre_bounds[2]+grid_size[1]/50.0,
+                                pixel_centre_bounds[3]+grid_size[1]/50.0
                                 ]
 
-        spatial_subset_mask = self.get_spatial_mask(
-            self.get_reprojected_bounds(expanded_grid_bounds, grid_wkt, self.wkt))
-
+        spatial_subset_mask = self.get_spatial_mask(self.get_reprojected_bounds(expanded_grid_bounds, grid_wkt, self.wkt))
+        
         # Create grids of Y and X values. Note YX ordering and inverted Y
         # Note GRID_RESOLUTION/2.0 fudge to avoid truncation due to rounding error
-        grid_y, grid_x = np.mgrid[
-                         pixel_centre_bounds[3]:pixel_centre_bounds[1] - grid_resolution / 2.0:-grid_resolution,
-                         pixel_centre_bounds[0]:pixel_centre_bounds[2] + grid_resolution / 2.0:grid_resolution]
+        grid_y, grid_x = np.mgrid[pixel_centre_bounds[3]:pixel_centre_bounds[1]-grid_resolution/2.0:-grid_resolution, 
+                                 pixel_centre_bounds[0]:pixel_centre_bounds[2]+grid_resolution/2.0:grid_resolution]
 
         # Skip points to reduce memory requirements
-        # TODO: Implement function which grids spatial subsets.
+        #TODO: Implement function which grids spatial subsets.
         point_subset_mask = np.zeros(shape=(self.netcdf_dataset.dimensions['point'].size,), dtype=bool)
         point_subset_mask[0:-1:point_step] = True
         point_subset_mask = np.logical_and(spatial_subset_mask, point_subset_mask)
-
+        
         coordinates = self.xycoords[point_subset_mask]
         # Reproject coordinates if required
         if grid_wkt is not None:
-            # N.B: Be careful about XY vs YX coordinate order
+            # N.B: Be careful about XY vs YX coordinate order         
             coordinates = np.array(transform_coords(coordinates[:], self.wkt, grid_wkt))
 
         # Interpolate required values to the grid - Note YX ordering for image
         grids = {}
         for variable in [self.netcdf_dataset.variables[var_name] for var_name in variables]:
-            grids[variable.name] = griddata(coordinates[:, ::-1],
-                                            variable[:][point_subset_mask],
-                                            # TODO: Check why this is faster than direct indexing
-                                            (grid_y, grid_x),
-                                            method=resampling_method)
+            grids[variable.name] = griddata(coordinates[:,::-1],
+                                  variable[:][point_subset_mask], #TODO: Check why this is faster than direct indexing
+                                  (grid_y, grid_x), 
+                                  method=resampling_method)
 
         if single_var:
             grids = list(grids.values())[0]
-
-        # crs:GeoTransform = "109.1002342895272 0.00833333 0 -9.354948067227777 0 -0.00833333 "
-        geotransform = [pixel_centre_bounds[0] - grid_resolution / 2.0,
+            
+        #  crs:GeoTransform = "109.1002342895272 0.00833333 0 -9.354948067227777 0 -0.00833333 "
+        geotransform = [pixel_centre_bounds[0]-grid_resolution/2.0,
                         grid_resolution,
                         0,
-                        pixel_centre_bounds[3] + grid_resolution / 2.0,
+                        pixel_centre_bounds[3]+grid_resolution/2.0,
                         0,
                         -grid_resolution
-                        ]
+                        ] 
 
         return grids, (grid_wkt or self.wkt), geotransform
-
-    def utm_grid_points(self, utm_grid_resolution, variables=None, native_grid_bounds=None, resampling_method='linear',
-                        point_step=1):
+    
+    
+    def utm_grid_points(self, utm_grid_resolution, variables=None, native_grid_bounds=None, resampling_method='linear', point_step=1):
         '''
         Function to grid points in a specified native bounding rectangle to a regular grid of the specified resolution in its local UTM CRS
         @parameter grid_resolution: cell size of regular grid in metres (UTM units)
         @parameter variables: Single variable name string or list of multiple variable name strings. Defaults to all point variables
-        @parameter native_grid_bounds: Spatial bounding box of area to grid in native coordinates
-        @parameter resampling_method: Resampling method for gridding. 'linear' (default), 'nearest' or 'cubic'.
-        See https://docs.scipy.org/doc/scipy/reference/generated/scipy.interpolate.griddata.html
+        @parameter native_grid_bounds: Spatial bounding box of area to grid in native coordinates 
+        @parameter resampling_method: Resampling method for gridding. 'linear' (default), 'nearest' or 'cubic'. 
+        See https://docs.scipy.org/doc/scipy/reference/generated/scipy.interpolate.griddata.html 
         @parameter grid_wkt: WKT for grid coordinate reference system. Defaults to native CRS
         @parameter point_step: Sampling spacing for points. 1 (default) means every point, 2 means every second point, etc.
-
+        
         @return grids: dict of grid arrays keyed by variable name if parameter 'variables' value was a list, or
         a single grid array if 'variable' parameter value was a string
         @return wkt: WKT for grid coordinate reference system (i.e. local UTM zone)
         @return geotransform: GDAL GeoTransform for grid
         '''
         native_grid_bounds = native_grid_bounds or self.bounds
-
-        native_centre_coords = [(native_grid_bounds[dim_index] + native_grid_bounds[dim_index + 2]) / 2.0 for dim_index
-                                in range(2)]
+        
+        native_centre_coords = [(native_grid_bounds[dim_index] + native_grid_bounds[dim_index+2]) / 2.0 for dim_index in range(2)]
         utm_wkt = get_utm_wkt(native_centre_coords, self.wkt)
-
-        return self.grid_points(grid_resolution=utm_grid_resolution,
+        
+        return self.grid_points(grid_resolution=utm_grid_resolution, 
                                 variables=variables,
-                                native_grid_bounds=native_grid_bounds,
-                                resampling_method=resampling_method,
-                                grid_wkt=utm_wkt,
+                                native_grid_bounds=native_grid_bounds, 
+                                resampling_method=resampling_method, 
+                                grid_wkt=utm_wkt, 
                                 point_step=point_step
                                 )
+
 
     def utm_coords(self, coordinate_array, wkt=None):
         '''
         Function to convert coordinates to the appropriate UTM CRS
         @param coordinate_array: Array of shape (n, 2) or iterable containing coordinate pairs
         @param wkt: WKT for source CRS - default to native
-
+       
         @return wkt: WKT for UTM CRS - default to native
-        @return coordinate_array: Array of shape (n, 2) containing UTM coordinate pairs
+        @return coordinate_array: Array of shape (n, 2) containing UTM coordinate pairs 
         '''
         wkt = wkt or self.wkt
         return utm_coords(coordinate_array, wkt)
-
+    
+    
     def coords2metres(self, coordinate_array, wkt=None):
         '''
         Function to calculate cumulative distance in metres from coordinates in specified CRS
         @param coordinate_array: Array of shape (n, 2) or iterable containing coordinate pairs
         @param wkt: WKT for coordinate CRS - default to native
-
+        
         @return distance_array: Array of shape (n) containing cumulative distances from first coord
         '''
-        wkt = wkt or self.wkt  # Default to native CRS for coordinates
+        wkt = wkt or self.wkt # Default to native CRS for coordinates
 
         _utm_wkt, utm_coord_array = utm_coords(coordinate_array, wkt)
         return coords2distance(utm_coord_array)
 
-<<<<<<< HEAD
-    def get_convex_hull(self):
-        '''
-        Function to return vertex coordinates of a convex hull polygon around all points
-        '''
-        return points2convex_hull(self.xycoords)
-
-    def nearest_neighbours(self, coordinates,
-                           wkt=None,
-                           points_required=1,
-                           max_distance=None,
-=======
 
     def get_convex_hull(self, to_wkt=None):
         '''
@@ -445,19 +400,18 @@
                            wkt=None, 
                            points_required=1, 
                            max_distance=None, 
->>>>>>> 9911c74b
                            secondary_mask=None):
         '''
         Function to determine nearest neighbours using cKDTree
         N.B: All distances are expressed in the native dataset CRS
-
+        
         @param coordinates: two-element XY coordinate tuple, list or array
         @param wkt: Well-known text of coordinate CRS - defaults to native dataset CRS
         @param points_required: Number of points to retrieve. Default=1
-        @param max_distance: Maximum distance to search from target coordinate -
+        @param max_distance: Maximum distance to search from target coordinate - 
             STRONGLY ADVISED TO SPECIFY SENSIBLE VALUE OF max_distance TO LIMIT SEARCH AREA
         @param secondary_mask: Boolean array of same shape as point array used to filter points. None = no filter.
-
+        
         @return distances: distances from the target coordinate for each of the points_required nearest points
         @return indices: point indices for each of the points_required nearest points
         '''
@@ -465,13 +419,13 @@
             reprojected_coords = transform_coords(coordinates, wkt, self.wkt)
         else:
             reprojected_coords = coordinates
-
+            
         if secondary_mask is None:
             secondary_mask = np.ones(shape=(self.point_count,), dtype=bool)
         else:
-            assert secondary_mask.shape == (self.point_count,)
-
-        if max_distance:  # max_distance has been specified
+            assert secondary_mask.shape == (self.point_count,)        
+
+        if max_distance: # max_distance has been specified
             logger.debug('Computing spatial subset mask...')
             spatial_mask = self.get_spatial_mask([reprojected_coords[0] - max_distance,
                                                   reprojected_coords[1] - max_distance,
@@ -479,63 +433,65 @@
                                                   reprojected_coords[1] + max_distance
                                                   ]
                                                  )
-
+            
             point_indices = np.where(np.logical_and(spatial_mask,
                                                     secondary_mask
                                                     )
                                      )[0]
-
+                                     
             if not len(point_indices):
                 logger.debug('No points within distance {} of {}'.format(max_distance, reprojected_coords))
                 return [], []
-
+            
             # Set up KDTree for nearest neighbour queries
             logger.debug('Indexing spatial subset with {} points into KDTree...'.format(np.count_nonzero(spatial_mask)))
             kdtree = cKDTree(data=self.xycoords[point_indices])
             logger.debug('Finished indexing spatial subset into KDTree.')
-        else:  # Consider ALL points
+        else: # Consider ALL points
             max_distance = np.inf
             kdtree = self.kdtree
 
+            
         distances, indices = kdtree.query(x=np.array(reprojected_coords),
                                           k=points_required,
                                           distance_upper_bound=max_distance)
-
+        
         if max_distance == np.inf:
             return distances, indices
-        else:  # Return indices of complete coordinate array, not the spatial subset
+        else: # Return indices of complete coordinate array, not the spatial subset
             return distances, np.where(spatial_mask)[0][indices]
-
-    def get_lookup_mask(self,
-                        lookup_value_list,
+            
+
+    def get_lookup_mask(self, 
+                        lookup_value_list, 
                         lookup_variable_name='line',
                         indexing_variable_name=None,
                         indexing_dimension='point'
-                        ):
+                        ): 
         '''
         Function to return mask array based on lookup variable
         '''
         if lookup_variable_name:
             lookup_variable = self.netcdf_dataset.variables[lookup_variable_name]
-
-            if (lookup_variable.shape == ()
-                or ((len(lookup_variable.shape) == 1) and (lookup_variable.dtype == '|S1'))):  # Scalar or string array
+            
+            if (lookup_variable.shape == () 
+                or ((len(lookup_variable.shape) == 1) and (lookup_variable.dtype == '|S1'))): # Scalar or string array
                 dimension = self.netcdf_dataset.get(indexing_dimension)
                 assert dimension, 'Invalid indexing_dimension {} specified'.format(indexing_dimension)
                 # Repeat boolean value across dimension size
                 return np.array([lookup_variable[:] in lookup_value_list] * dimension.size)
-
+        
             indexing_variable_name = indexing_variable_name or lookup_variable_name + '_index'
-
+            
             try:
                 indexing_variable = self.netcdf_dataset.variables[indexing_variable_name]
             except:
                 raise BaseException('indexing_variable_name not supplied and cannot be inferred')
-
+            
         elif indexing_variable_name:
             indexing_variable = self.netcdf_dataset.variables[indexing_variable_name]
-
-            if hasattr(indexing_variable, 'lookup'):
+            
+            if hasattr(indexing_variable, 'lookup'): 
                 # Get lookup variable name from variable attribute
                 lookup_variable_name = indexing_variable.lookup
             elif indexing_variable_name.endswith('_index'):
@@ -543,80 +499,78 @@
                 lookup_variable_name = re.sub('_index$', '', indexing_variable_name)
             else:
                 raise BaseException('lookup_variable_name not supplied and cannot be inferred')
-
+            
             lookup_variable = self.netcdf_dataset.variables[lookup_variable_name]
         else:
             raise BaseException('Must supply either lookup_variable_name or indexing_variable_name')
-
+        
         # Handle special case for string arrays via OPeNDAP
         if self.opendap and (lookup_variable.dtype == 'S1') and (len(lookup_variable.shape) == 2):
             # Convert 2D byte array into 1D array of unicode strings - needed for OPeNDAP
-            lookup_array = np.array(
-                [bytestring[bytestring != b''].tostring().decode('UTF8') for bytestring in lookup_variable[:]])
+            lookup_array = np.array([bytestring[bytestring != b''].tostring().decode('UTF8') for bytestring in lookup_variable[:]])
             # OPeNDAP will truncate strings to 64 characters - truncate search strings to match
-            lookup_indices = np.arange(lookup_array.shape[0])[np.in1d(lookup_array, np.array([lookup_value[0:64]
-                                                                                              for lookup_value in
-                                                                                              lookup_value_list]))]
+            lookup_indices = np.arange(lookup_array.shape[0])[np.in1d(lookup_array, np.array([lookup_value[0:64] 
+                                                                                              for lookup_value in lookup_value_list]))]
         else:
-            lookup_indices = np.arange(lookup_variable.shape[0])[
-                np.in1d(lookup_variable[:], np.array(lookup_value_list))]
-
-        logger.debug('lookup_indices: {}'.format(lookup_indices))
-
-        lookup_mask = np.in1d(indexing_variable, lookup_indices)
-        logger.debug('lookup_mask: {}'.format(lookup_mask))
+            lookup_indices = np.arange(lookup_variable.shape[0])[np.in1d(lookup_variable[:], np.array(lookup_value_list))]
+            
+        logger.debug('lookup_indices: {}'.format(lookup_indices))  
+          
+        lookup_mask = np.in1d(indexing_variable, lookup_indices) 
+        logger.debug('lookup_mask: {}'.format(lookup_mask))  
         return lookup_mask
-
-    # ===============================================================================
-    #     def lookup_mask_generator(self,
-    #                         lookup_value_list,
-    #                         lookup_variable_name='line',
-    #                         indexing_variable_name=None
-    #                         ):
-    #         '''
-    #         Generator to yield mask array based on lookup variable for each of a list of lookup values
-    #         '''
-    #         if lookup_variable_name:
-    #             indexing_variable_name = indexing_variable_name or lookup_variable_name + '_index'
-    #
-    #             try:
-    #                 indexing_variable = self.netcdf_dataset.variables[indexing_variable_name]
-    #             except:
-    #                 raise BaseException('indexing_variable_name not supplied and cannot be inferred')
-    #
-    #         elif indexing_variable_name:
-    #             indexing_variable = self.netcdf_dataset.variables[indexing_variable_name]
-    #
-    #             if hasattr(indexing_variable, 'lookup'):
-    #                 # Get lookup variable name from variable attribute
-    #                 lookup_variable_name = indexing_variable.lookup
-    #             elif indexing_variable_name.endswith('_index'):
-    #                 # Infer lookup variable name from indexing variable name
-    #                 lookup_variable_name = re.sub('_index$', '', indexing_variable_name)
-    #             else:
-    #                 raise BaseException('lookup_variable_name not supplied and cannot be inferred')
-    #
-    #         else:
-    #             raise BaseException('Must supply either lookup_variable_name or indexing_variable_name')
-    #
-    #         lookup_variable = self.netcdf_dataset.variables[lookup_variable_name]
-    #
-    #         for lookup_value in lookup_value_list:
-    #             lookup_indices = np.where(lookup_variable[:] == lookup_value)[0]
-    #             logger.debug('lookup_indices: {}'.format(lookup_indices))
-    #
-    #             lookup_mask = np.in1d(indexing_variable, lookup_indices)
-    #             logger.debug('lookup_mask: {}'.format(lookup_mask))
-    #             yield lookup_mask
-    #
-    # ===============================================================================
-    def get_index_mask(self,
-                       lookup_value_list,
-                       lookup_variable_name='line',
-                       start_index_variable_name=None,
-                       count_variable_name=None,
-                       point_count=None
-                       ):
+                       
+
+#===============================================================================
+#     def lookup_mask_generator(self, 
+#                         lookup_value_list, 
+#                         lookup_variable_name='line',
+#                         indexing_variable_name=None
+#                         ): 
+#         '''
+#         Generator to yield mask array based on lookup variable for each of a list of lookup values
+#         '''
+#         if lookup_variable_name:
+#             indexing_variable_name = indexing_variable_name or lookup_variable_name + '_index'
+#             
+#             try:
+#                 indexing_variable = self.netcdf_dataset.variables[indexing_variable_name]
+#             except:
+#                 raise BaseException('indexing_variable_name not supplied and cannot be inferred')
+#             
+#         elif indexing_variable_name:
+#             indexing_variable = self.netcdf_dataset.variables[indexing_variable_name]
+#             
+#             if hasattr(indexing_variable, 'lookup'): 
+#                 # Get lookup variable name from variable attribute
+#                 lookup_variable_name = indexing_variable.lookup
+#             elif indexing_variable_name.endswith('_index'):
+#                 # Infer lookup variable name from indexing variable name
+#                 lookup_variable_name = re.sub('_index$', '', indexing_variable_name)
+#             else:
+#                 raise BaseException('lookup_variable_name not supplied and cannot be inferred')
+#             
+#         else:
+#             raise BaseException('Must supply either lookup_variable_name or indexing_variable_name')
+# 
+#         lookup_variable = self.netcdf_dataset.variables[lookup_variable_name]
+#         
+#         for lookup_value in lookup_value_list:
+#             lookup_indices = np.where(lookup_variable[:] == lookup_value)[0]
+#             logger.debug('lookup_indices: {}'.format(lookup_indices))  
+#               
+#             lookup_mask = np.in1d(indexing_variable, lookup_indices) 
+#             logger.debug('lookup_mask: {}'.format(lookup_mask))  
+#             yield lookup_mask
+#                        
+#===============================================================================
+    def get_index_mask(self, 
+                        lookup_value_list, 
+                        lookup_variable_name='line',
+                        start_index_variable_name=None,
+                        count_variable_name=None,
+                        point_count=None
+                        ): 
         '''
         Function to return mask array based on index variable
         '''
@@ -625,45 +579,41 @@
         except:
             raise BaseException('Invalid lookup_variable_name')
 
-        start_index_variable_name = start_index_variable_name or lookup_variable_name + '_start_index'
+        start_index_variable_name = start_index_variable_name or lookup_variable_name + '_start_index'            
         try:
             start_index_variable = self.netcdf_dataset.variables[start_index_variable_name]
         except:
             raise BaseException('start_index_variable_name not supplied and cannot be inferred')
-
-        count_variable_name = count_variable_name or lookup_variable_name + '_count'
+        
+        count_variable_name = count_variable_name or lookup_variable_name + '_count'            
         try:
             count_variable = self.netcdf_dataset.variables[count_variable_name]
         except:
             raise BaseException('count_variable_name not supplied and cannot be inferred')
 
-        point_count = point_count or self.netcdf_dataset.dimensions['point'].size
-
+        point_count = point_count or self.netcdf_dataset.dimensions['point'].size         
+
+        
         lookup_indices = np.arange(lookup_variable.shape[0])[np.in1d(lookup_variable[:], lookup_value_list)]
-        logger.debug('lookup_indices: {}'.format(lookup_indices))
+        logger.debug('lookup_indices: {}'.format(lookup_indices))  
         start_indices = start_index_variable[lookup_indices]
-        logger.debug('start_indices: {}'.format(start_indices))
+        logger.debug('start_indices: {}'.format(start_indices))  
         counts = count_variable[lookup_indices]
-        logger.debug('counts: {}'.format(counts))
-
+        logger.debug('counts: {}'.format(counts))  
+        
         # Build mask
-        index_mask = np.zeros(shape=(point_count,), dtype='bool')
+        index_mask = np.zeros(shape=(point_count,), dtype='bool')  
         for lookup_index in range(len(lookup_indices)):
-            index_mask[start_indices[lookup_index]:start_indices[lookup_index] + counts[lookup_index]] = True
-
-        return index_mask
-
-    def expand_lookup_variable(self,
+            index_mask[start_indices[lookup_index]:start_indices[lookup_index]+counts[lookup_index]] = True
+            
+        return index_mask 
+    
+
+    def expand_lookup_variable(self, 
                                lookup_variable_name='line',
-<<<<<<< HEAD
-                               indexing_variable_name=None,
-                               start_index=0,
-                               end_index=-1,
-=======
                                indexing_variable_name=None, 
                                start_index=0, 
                                end_index=0, 
->>>>>>> 9911c74b
                                mask=None,
                                indexing_dimension='point'):
         '''
@@ -671,24 +621,24 @@
         '''
         if lookup_variable_name:
             lookup_variable = self.netcdf_dataset.variables[lookup_variable_name]
-
-            if lookup_variable.shape == ():  # Scalar
+            
+            if lookup_variable.shape == (): # Scalar
                 dimension = self.netcdf_dataset.dimensions.get(indexing_dimension)
                 assert dimension, 'Invalid indexing_dimension {} specified'.format(indexing_dimension)
                 # Repeat boolean value across dimension size
                 return np.array([lookup_variable[:]] * dimension.size)
-
+        
             indexing_variable_name = indexing_variable_name or lookup_variable_name + '_index'
-
+            
             try:
                 indexing_variable = self.netcdf_dataset.variables[indexing_variable_name]
             except:
                 raise BaseException('indexing_variable_name not supplied and cannot be inferred')
-
+            
         elif indexing_variable_name:
             indexing_variable = self.netcdf_dataset.variables[indexing_variable_name]
-
-            if hasattr(indexing_variable, 'lookup'):
+            
+            if hasattr(indexing_variable, 'lookup'): 
                 # Get lookup variable name from variable attribute
                 lookup_variable_name = indexing_variable.lookup
             elif indexing_variable_name.endswith('_index'):
@@ -696,31 +646,29 @@
                 lookup_variable_name = re.sub('_index$', '', indexing_variable_name)
             else:
                 raise BaseException('lookup_variable_name not supplied and cannot be inferred')
-
+            
             lookup_variable = self.netcdf_dataset.variables[lookup_variable_name]
         else:
             raise BaseException('Must supply either lookup_variable_name or indexing_variable_name')
-
-        end_index = end_index or indexing_variable.shape[0]  # Usually this will be the point count
+             
+        end_index = end_index or indexing_variable.shape[0] # Usually this will be the point count
         index_range = end_index - start_index
-
-        if mask is None:  # No mask defined - take all points in range
+         
+        if mask is None: # No mask defined - take all points in range
             subset_mask = np.ones(shape=(index_range,), dtype='bool')
         else:
             subset_mask = mask[start_index:end_index]
-
-        result_array = lookup_variable[:][
-            indexing_variable[start_index:end_index][subset_mask]]  # Need to index numpy array, not netCDF variable
+            
+        result_array = lookup_variable[:][indexing_variable[start_index:end_index][subset_mask]] # Need to index numpy array, not netCDF variable
 
         # Convert 2D byte array into 1D array of unicode strings - needed for OPeNDAP
         if result_array.dtype == 'S1':
-            result_array = np.array(
-                [bytestring[bytestring != b''].tostring().decode('UTF8') for bytestring in result_array])
-
+            result_array = np.array([bytestring[bytestring != b''].tostring().decode('UTF8') for bytestring in result_array])
+            
         return result_array
-
-    def chunk_point_data_generator(self,
-                                   start_index=0,
+                       
+    def chunk_point_data_generator(self, 
+                                   start_index=0, 
                                    end_index=0,
                                    field_list=None,
                                    mask=None,
@@ -728,116 +676,108 @@
         '''
         Generator to optionally yield variable attributes followed by all point data for the specified point index range
         Used to retrieve data as chunks for outputting as point-wise lists of lists
-        @param start_index: start point index of range to read
+        @param start_index: start point index of range to read 
         @param end_index: end point index of range to read. Defaults to number of points
-        @param field_list: Optional list of field names to read. Default is None for all variables
+        @param field_list: Optional list of field names to read. Default is None for all variables 
         @param mask: Optional Boolean mask array to subset points
         @param yield_variable_attributes_first: Boolean flag to determine whether variable attribute dict is yielded first. Defaults to False
-
+        
         @yield variable_attributes: dict of netCDF variable attributes. Optionally the first item yielded if yield_variable_attributes_first is True
         @yield point_value_list: List of single values for 1D variables or sub-lists for 2D variables for a single point
         '''
         # Start of point_data_generator function
         end_index = end_index or self.point_count
         index_range = end_index - start_index
-
-        if mask is None:  # No mask defined - take all points in range
+         
+        if mask is None: # No mask defined - take all points in range
             subset_mask = np.ones(shape=(index_range,), dtype='bool')
         else:
             subset_mask = mask[start_index:end_index]
             index_range = np.count_nonzero(subset_mask)
-
+             
         # If no points to retrieve, don't read anything
         if not index_range:
-            logger.debug(
-                'No points to retrieve for point indices {}-{}: All masked out'.format(start_index, end_index - 1))
+            logger.debug('No points to retrieve for point indices {}-{}: All masked out'.format(start_index, end_index-1))            
             return
-
+        
         # Generate full field list if None provided
         if not field_list:
-            field_list = [variable.name
+            field_list = [variable.name 
                           for variable in self.netcdf_dataset.variables.values()
-                          if (not len(variable.dimensions)  # Scalar variable
-                              or variable.dimensions[0] == 'point'  # Variable is of point dimension
-                              or (variable.dimensions[
-                                      0] + '_index' in self.netcdf_dataset.variables.keys()  # Variable has an index variable
-                                  and len(self.netcdf_dataset.variables[variable.dimensions[
-                                                                            0] + '_index'].dimensions)  # index variable is not a scalar
-                                  and self.netcdf_dataset.variables[variable.dimensions[0] + '_index'].dimensions[
-                                      0] == 'point'  # index variable is of point dimension
+                          if (not len(variable.dimensions) # Scalar variable
+                              or variable.dimensions[0] == 'point' # Variable is of point dimension
+                              or (variable.dimensions[0] + '_index' in self.netcdf_dataset.variables.keys() # Variable has an index variable
+                                  and len(self.netcdf_dataset.variables[variable.dimensions[0] + '_index'].dimensions) # index variable is not a scalar
+                                  and self.netcdf_dataset.variables[variable.dimensions[0] + '_index'].dimensions[0] == 'point' # index variable is of point dimension
                                   )
                               )
-                          and not variable.name.endswith('_index')
-                          and not hasattr(variable, 'lookup')  # Variable is not an index variable
-                          and not variable.name in ['crs', 'transverse_mercator']
-                          and not re.match('ga_.+_metadata', variable.name)  # Not an excluded variable
+                          and not variable.name.endswith('_index') 
+                            and not hasattr(variable, 'lookup') # Variable is not an index variable
+                          and not variable.name in ['crs', 'transverse_mercator'] 
+                            and not re.match('ga_.+_metadata', variable.name) # Not an excluded variable
                           ]
-
+ 
         logger.debug('field_list: {}'.format(field_list))
-<<<<<<< HEAD
-
-        variable_attributes = {}
-=======
         
         variable_attributes = OrderedDict()
->>>>>>> 9911c74b
         memory_cache = OrderedDict()
         for variable_name in field_list:
             variable = self.netcdf_dataset.variables.get(variable_name)
             if variable is None:
                 logger.warning('Variable {} does not exist. Skipping.'.format(variable_name))
                 continue
-            # logger.debug('variable_name: {}'.format(variable_name))
-
+            #logger.debug('variable_name: {}'.format(variable_name))
+            
             # Scalar variable
             if len(variable.shape) == 0:
                 # Skip CRS variable
                 if variable_name in ['crs', 'transverse_mercator'] or re.match('ga_.+_metadata', variable_name):
-                    continue
-
-                    # Repeat scalar value for each point
+                    continue 
+                
+                # Repeat scalar value for each point
                 data_array = variable[:]
                 memory_cache[variable_name] = np.array([data_array] * index_range)
-
-            else:  # nD array variable
-                if (variable.dimensions[0] != 'point'):  # Variable is NOT of point dimension - must be lookup
-                    memory_cache[variable_name] = self.expand_lookup_variable(lookup_variable_name=variable_name,
-                                                                              start_index=start_index,
-                                                                              end_index=end_index,
-                                                                              mask=mask)
-                else:  # 'point' is in variable.dimensions - "normal" variable
+                 
+            else: # nD array variable
+                if (variable.dimensions[0] != 'point'): # Variable is NOT of point dimension - must be lookup
+                    memory_cache[variable_name] = self.expand_lookup_variable(lookup_variable_name=variable_name, 
+                                                                              start_index=start_index, 
+                                                                              end_index=end_index, 
+                                                                              mask=mask)                     
+                else: # 'point' is in variable.dimensions - "normal" variable
                     data_array = variable[start_index:end_index]
-
+                     
                     # Include fill_values if array is masked
                     if type(data_array) == np.ma.core.MaskedArray:
                         data_array = data_array.data
-
+                         
                     memory_cache[variable_name] = data_array[subset_mask]
-
+               
             if yield_variable_attributes_first:
                 variable_attributes[variable_name] = dict(variable.__dict__)
-
+            
         logger.debug('variable_attributes: {}'.format(pformat(variable_attributes)))
         logger.debug('memory_cache: {}'.format(pformat(memory_cache)))
-
+        
         if yield_variable_attributes_first:
             yield variable_attributes
-
+        
         for index in range(index_range):
             point_value_list = []
             for variable_name, variable in iter(memory_cache.items()):
                 data_array = variable[index]
-
+                
                 # Convert array to string if required
                 if type(data_array) == np.ndarray and data_array.dtype == object:
                     data_array = str(data_array)
 
                 point_value_list.append(data_array)
-
+                            
             yield point_value_list
-
-        logger.debug('{} points read for point indices {}-{}'.format(index_range, start_index, end_index - 1))
-
+            
+        logger.debug('{} points read for point indices {}-{}'.format(index_range, start_index, end_index-1))        
+        
+ 
     def all_point_data_generator(self,
                                  field_list=None,
                                  mask=None,
@@ -845,41 +785,41 @@
                                  yield_variable_attributes_first=True):
         '''
         Generator to yield variable attributes followed by lists of values for all points
-        @param field_list: Optional list of field names to read. Default is None for all variables
+        @param field_list: Optional list of field names to read. Default is None for all variables 
         @param mask: Optional Boolean mask array to subset points
         @param read_chunk_size: Number of points to read from the netCDF per chunk (for greater efficiency than single point reads)
         @param yield_variable_attributes_first: Boolean flag to determine whether variable attribute dict is yielded first. Defaults to True
-
+        
         @yield variable_attributes: dict of netCDF variable attributes. Optionally the first item yielded if yield_variable_attributes_first is True
         @yield point_value_list: List of single values for 1D variables or sub-lists for 2D variables for a single point
         '''
         read_chunk_size = read_chunk_size or DEFAULT_READ_CHUNK_SIZE
-
+        
         # Process all chunks
         point_count = 0
         for chunk_index in range(self.point_count // read_chunk_size + 1):
             for line in self.chunk_point_data_generator(field_list=field_list,
-                                                        start_index=chunk_index * read_chunk_size,
-                                                        end_index=min((chunk_index + 1) * read_chunk_size,
+                                                        start_index=chunk_index*read_chunk_size,
+                                                        end_index=min((chunk_index+1)*read_chunk_size,
                                                                       self.point_count
                                                                       ),
                                                         mask=mask,
                                                         yield_variable_attributes_first=yield_variable_attributes_first
-                                                        ):
+                                             ):
                 if not yield_variable_attributes_first:
                     point_count += 1
-
-                yield_variable_attributes_first = False  # Only yield variable attributes from the first chunk
-
-                # logger.debug('line: {}'.format(line))
+                
+                yield_variable_attributes_first = False # Only yield variable attributes from the first chunk
+
+                #logger.debug('line: {}'.format(line))
                 yield line
-
+            
                 if POINT_LIMIT and (point_count >= POINT_LIMIT):
-                    break
-
+                    break                    
+                
             if POINT_LIMIT and (point_count >= POINT_LIMIT):
                 break
-
+        
         logger.debug('{} points read from netCDF file {}'.format(point_count, self.nc_path))
 
     def get_xy_coord_values(self):
@@ -893,12 +833,12 @@
         except:
             x_variable = self.netcdf_dataset.variables['easting']
             y_variable = self.netcdf_dataset.variables['northing']
-
+            
         xycoord_values = np.zeros(shape=(len(x_variable), 2), dtype=x_variable.dtype)
-        self.fetch_array(x_variable, xycoord_values[:, 0])
-        self.fetch_array(y_variable, xycoord_values[:, 1])
-
-        return xycoord_values
+        self.fetch_array(x_variable, xycoord_values[:,0])
+        self.fetch_array(y_variable, xycoord_values[:,1])
+        
+        return xycoord_values    
 
     @property
     def xycoords(self):
@@ -907,35 +847,36 @@
         The order of priority for retrieval is memory, memcached, disk cache then dataset.
         '''
         xycoords = None
-<<<<<<< HEAD
-=======
             # assert np.allclose(arr, arr_down)
->>>>>>> 9911c74b
 
         if self.enable_memory_cache and self._xycoords is not None:
-            #logger.debug('Returning memory cached coordinates.')
+            logger.debug('Returning memory cached coordinates')
             return self._xycoords
 
-        if self.s3_bucket is not None:
-            s3_key = re.sub('.nc', '_xycoords_narray', self.cache_path)
-            if self.cci.exists_object(s3_key) is True:
-                #logger.debug('attempting to download xycoords array from s3.')
-                xycoords = self.cci.download_raw_array(s3_key)
-                #logger.debug('download success')
-
+        elif self.memcached_connection is not None:
+            coord_cache_key = self.cache_basename + '_xycoords'
+            
+            logger.debug("hit xycoords propery code")
+            logger.debug(self.memcached_connection)
+
+            xycoords = self.memcached_connection.get(coord_cache_key)
+            if xycoords is not None:
+                # self.memcached_connection.get(self.cache_path) is True:
+                logger.debug('memcached key found at {}'.format(coord_cache_key))
+                #logger.debug('xycoords: {}'.format(xycoords))
             else:
-                #logger.debug('getting xycoord values')
                 xycoords = self.get_xy_coord_values()
-               # logger.debug('attempting to upload xycoords array to s3.')
-                self.cci.upload_raw_array(s3_key, xycoords)
-                #logger.debug('Upload success')
-
-        elif self.enable_disk_cache is True and self.s3_bucket is None:
-           # logger.debug("Retrieving xycoords array from local cache.")
+                logger.debug("key not found at {}. adding key and value".format(coord_cache_key))
+                self.memcached_connection.add(coord_cache_key, xycoords)
+
+
+        elif self.enable_disk_cache:
             if os.path.isfile(self.cache_path):
                 # Cached coordinate file exists - read it
-                #logger.debug("Reading values.")
                 cache_dataset = netCDF4.Dataset(self.cache_path, 'r')
+
+                #assert cache_dataset.source == self.nc_path, 'Source mismatch: cache {} vs. dataset {}'.format(cache_dataset.source, self.nc_path)
+
                 if 'xycoords' in cache_dataset.variables.keys():
                     xycoords = cache_dataset.variables['xycoords'][:]
                     logger.debug('Read {} coordinates from cache file {}'.format(xycoords.shape[0], self.cache_path))
@@ -946,15 +887,9 @@
                 logger.debug('NetCDF cache file {} does not exist'.format(self.cache_path))
 
             if xycoords is None:
-                xycoords = self.get_xy_coord_values()  # read coords from source file
-                #os.makedirs(os.path.dirname(self.cache_path), exist_ok=True)
-                try:
-                    original_umask = os.umask(0)
-                    os.makedirs(self.cache_path, mode=0o777, exist_ok=True)
-                finally:
-                    os.umask(original_umask)
-
-
+                xycoords = self.get_xy_coord_values() # read coords from source file
+
+                os.makedirs(os.path.dirname(self.cache_path), exist_ok=True)
                 if os.path.isfile(self.cache_path):
                     cache_dataset = netCDF4.Dataset(self.cache_path, 'r+')
                 else:
@@ -963,7 +898,7 @@
                 if not hasattr(cache_dataset, 'source'):
                     cache_dataset.source = self.nc_path
 
-                # assert cache_dataset.source == self.nc_path, 'Source mismatch: cache {} vs. dataset {}'.format(cache_dataset.source, self.nc_path)
+                #assert cache_dataset.source == self.nc_path, 'Source mismatch: cache {} vs. dataset {}'.format(cache_dataset.source, self.nc_path)
 
                 if 'point' not in cache_dataset.dimensions.keys():
                     cache_dataset.createDimension(dimname='point', size=xycoords.shape[0])
@@ -977,18 +912,18 @@
                                                  dimensions=['point', 'xy'],
                                                  **self.CACHE_VARIABLE_PARAMETERS
                                                  )
-                cache_dataset.variables['xycoords'][:] = xycoords  # Write coords to cache file
+                cache_dataset.variables['xycoords'][:] = xycoords # Write coords to cache file
                 cache_dataset.close()
                 logger.debug('Saved {} coordinates to cache file {}'.format(xycoords.shape[0], self.cache_path))
-
-        else:  # No caching - read coords from source file
+            
+        else: # No caching - read coords from source file
             xycoords = self.get_xy_coord_values()
 
         if self.enable_memory_cache:
             self._xycoords = xycoords
-
+            
         return xycoords
-
+        
     @property
     def point_variables(self):
         '''
@@ -996,13 +931,13 @@
         '''
         if not self._point_variables:
             logger.debug('Setting point_variables property')
-            self._point_variables = list([var_name for var_name in self.netcdf_dataset.variables.keys()
+            self._point_variables = list([var_name for var_name in self.netcdf_dataset.variables.keys() 
                                           if 'point' in self.netcdf_dataset.variables[var_name].dimensions
-                                          and var_name not in ['latitude', 'longitude', 'easting', 'northing', 'point',
-                                                               'fiducial', 'flag_linetype']
+                                          and var_name not in ['latitude', 'longitude', 'easting', 'northing', 'point', 'fiducial', 'flag_linetype']
                                           ])
         return self._point_variables
-
+         
+         
     @property
     def data_variable_list(self):
         '''
@@ -1011,23 +946,11 @@
         if not self._data_variable_list:
             logger.debug('Setting data_variable_list property')
             self._data_variable_list = [key for key, value in self.netcdf_dataset.variables.items()
-                                        if 'point' in value.dimensions]
+                                       if 'point' in value.dimensions]
         return self._data_variable_list
 
+        
     @property
-<<<<<<< HEAD
-    def wgs84_bbox(self):
-        '''
-        Property getter function to return wgs84_bbox as required
-        '''
-        if not self._wgs84_bbox:
-            logger.debug('Setting wgs84_bbox property')
-            self._wgs84_bbox = transform_coords(self.native_bbox, from_wkt=self.wkt, to_wkt='EPSG:4326')
-        return self._wgs84_bbox
-
-    @property
-=======
->>>>>>> 9911c74b
     def kdtree(self):
         '''
         Property getter function to return data_variable_list as required
@@ -1044,46 +967,47 @@
     Main function for quick and dirty testing
     '''
     netcdf_path = sys.argv[1]
-
+    
     netcdf_dataset = netCDF4.Dataset(netcdf_path, 'r')
 
-    ncpu = NetCDFPointUtils(netcdf_dataset, debug=debug)  # Enable debug output here
-
+    ncpu = NetCDFPointUtils(netcdf_dataset, debug=debug) # Enable debug output here
+    
     # Create mask for last ten points
     mask = np.zeros(shape=(ncpu.point_count,), dtype='bool')
     mask[-10:] = True
-
+    
     # Set list of fields to read
     field_list = None
-    # field_list = ['latitude', 'longitude', 'obsno', 'reliab']
-
+    #field_list = ['latitude', 'longitude', 'obsno', 'reliab'] 
+    
     point_data_generator = ncpu.all_point_data_generator(field_list, mask)
-
+    
     # Retrieve point variable attributes first
     variable_attributes = next(point_data_generator)
     logger.info('variable_attributes: {}'.format(variable_attributes))
 
     # Use long names instead of variable names where they exist
     field_names = [variable_attributes[variable_name].get('long_name') or variable_name
-                   for variable_name in variable_attributes.keys()]
+                   for variable_name in variable_attributes.keys()]    
     logger.info('field_names: {}'.format(field_names))
-
+    
     for point_data in point_data_generator:
-        # logger.debug('point_data: {}'.format(pformat(point_data)))
+        #logger.debug('point_data: {}'.format(pformat(point_data)))
         result_dict = dict(zip(field_names, point_data))
         logger.info('result_dict: {}'.format(result_dict))
-
-
+        
+       
 if __name__ == '__main__':
     # Setup logging handlers if required
     if not logger.handlers:
         # Set handler for root logger to standard output
         console_handler = logging.StreamHandler(sys.stdout)
-        # console_handler.setLevel(logging.INFO)
+        #console_handler.setLevel(logging.INFO)
         console_handler.setLevel(logging.DEBUG)
         console_formatter = logging.Formatter('%(message)s')
         console_handler.setFormatter(console_formatter)
         logger.addHandler(console_handler)
         logger.debug('Logging handlers set up for logger {}'.format(logger.name))
 
-    main()+    main()        
+    
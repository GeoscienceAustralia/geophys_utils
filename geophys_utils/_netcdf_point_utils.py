#!/usr/bin/env python

#===============================================================================
#    Copyright 2017 Geoscience Australia
# 
#    Licensed under the Apache License, Version 2.0 (the "License");
#    you may not use this file except in compliance with the License.
#    You may obtain a copy of the License at
# 
#        http://www.apache.org/licenses/LICENSE-2.0
# 
#    Unless required by applicable law or agreed to in writing, software
#    distributed under the License is distributed on an "AS IS" BASIS,
#    WITHOUT WARRANTIES OR CONDITIONS OF ANY KIND, either express or implied.
#    See the License for the specific language governing permissions and
#    limitations under the License.
#===============================================================================
'''
Created on 16/11/2016

@author: Alex Ip
'''
import netCDF4
import numpy as np
import numexpr as ne
import math
import os
import sys
import re
import tempfile
from collections import OrderedDict
from pprint import pformat
from scipy.interpolate import griddata
from geophys_utils._crs_utils import transform_coords, get_utm_wkt
from geophys_utils._transect_utils import utm_coords, coords2distance
from geophys_utils._netcdf_utils import NetCDFUtils
from geophys_utils._polygon_utils import points2convex_hull
from geophys_utils._concave_hull import concaveHull
from shapely.geometry import shape
from scipy.spatial.ckdtree import cKDTree
from shapely.geometry import MultiPolygon, Polygon, MultiPoint, Point
from shapely.geometry.base import BaseGeometry
import logging

# Setup logging handlers if required
logger = logging.getLogger(__name__) # Get logger
logger.setLevel(logging.INFO) # Initial logging level for this module

try:
    import memcache
except ImportError:
    logger.debug('Unable to import memcache. AWS-specific functionality will not be enabled')
    memcache = None


# Default number of points to read per chunk when retrieving data
DEFAULT_READ_CHUNK_SIZE = 8192

# Set this to a number other than zero for testing
POINT_LIMIT = 0
    
class NetCDFPointUtils(NetCDFUtils):
    '''
    NetCDFPointUtils class to do various fiddly things with NetCDF geophysics point data files.
    '''
    CACHE_VARIABLE_PARAMETERS = {'complevel': 4,
                                   'zlib': True,
                                   'fletcher32': True,
                                   'shuffle': True,
                                   'endian': 'little',
                                   }

    def __init__(self, 
                 netcdf_dataset,
                 memcached_connection=None,
                 enable_disk_cache=None,
                 enable_memory_cache=True,
                 cache_path=None,
                 s3_bucket=None,
                 debug=False):
        '''
        NetCDFPointUtils Constructor
        @parameter netcdf_dataset: netCDF4.Dataset object containing a point dataset
        @parameter enable_disk_cache: Boolean parameter indicating whether local cache file should be used, or None for default 
        @parameter enable_memory_cache: Boolean parameter indicating whether values should be cached in memory or not.
        @parameter debug: Boolean parameter indicating whether debug output should be turned on or not
        '''
        # Start of init function - Call inherited constructor first
        super().__init__(netcdf_dataset=netcdf_dataset, 
                         debug=debug
                         )
        
        logger.debug('Running NetCDFPointUtils constructor')
        
        if memcache is not None:
            self.memcached_connection = memcached_connection
        else:
            self.memcached_connection = None

        self.s3_bucket = s3_bucket

        self.cache_path = cache_path or os.path.join(os.path.join(tempfile.gettempdir(), 'NetCDFPointUtils'),
                                                     re.sub('\W', '_', os.path.splitext(self.nc_path)[0])) + '_cache.nc'

        self.cache_basename = os.path.join(self.cache_path,
                                           re.sub('\W', '_', os.path.splitext(self.nc_path)[0]))


        logger.debug('self.cache_path')
        logger.debug(self.cache_path)
        #logger.debug('self.cache_path: {}'.format(self.cache_path))

        self.enable_memory_cache = enable_memory_cache
        
        # If caching is not explicitly specified, enable it for OPeNDAP access
        if enable_disk_cache is None:
            self.enable_disk_cache = self.opendap
        else:
            self.enable_disk_cache = enable_disk_cache

        # Initialise private property variables to None until set by property getter methods
        self._xycoords = None         
        self._point_variables = None        
        self._data_variable_list = None
        self._kdtree = None

        # Determine exact spatial bounds
        xycoords = self.xycoords
        xmin = np.nanmin(xycoords[:,0])
        xmax = np.nanmax(xycoords[:,0])
        ymin = np.nanmin(xycoords[:,1])
        ymax = np.nanmax(xycoords[:,1])
        
        # Create nested list of bounding box corner coordinates
        self.native_bbox = [[xmin, ymin], [xmax, ymin], [xmax, ymax], [xmin, ymax]]

        # Define bounds
        self.bounds = [xmin, ymin, xmax, ymax]
            
        self.point_count = len(xycoords)
               
        
    #===========================================================================
    # def __del__(self):
    #     '''
    #     NetCDFPointUtils Destructor
    #     '''
    #     if self.enable_disk_cache:
    #         try:
    #             cache_file_path = self._nc_cache_dataset.filepath()
    #             self._nc_cache_dataset.close()
    #             os.remove(cache_file_path)
    #         except:
    #             pass
    #===========================================================================
        
    def fetch_array(self, source_variable, dest_array=None):
        '''
        Helper function to retrieve entire 1D array in pieces < self.max_bytes in size
        @param source_variable: netCDF variable from which to retrieve data
        '''
        source_len = source_variable.shape[0]
        pieces_required = int(math.ceil((source_variable[0].itemsize * source_len) / self.max_bytes))
        max_elements = source_len // pieces_required
        
        # Reduce max_elements to fit within chunk boundaries if possible
        if pieces_required > 1 and hasattr(source_variable, '_ChunkSizes'):
            chunk_size = (source_variable._ChunkSizes 
                          if type(source_variable._ChunkSizes) in [int, np.int32] 
                          else source_variable._ChunkSizes[0]
                          )
            chunk_count = max(max_elements // chunk_size, 
                              1)
            max_elements = min(chunk_count * chunk_size, 
                               max_elements)
            pieces_required = int(math.ceil(source_len / max_elements))
        
        logger.debug('Fetching {} pieces containing up to {} {} array elements.'.format(pieces_required, max_elements, source_variable.name))
        
        if dest_array is None:
            dest_array = np.zeros((source_len,), dtype=source_variable.dtype)

        # Copy array in pieces
        start_index = 0
        while start_index < source_len:
            end_index = min(start_index + max_elements, source_len)
            logger.debug('Retrieving {} array elements {}:{}'.format(source_variable.name, start_index, end_index))
            array_slice = slice(start_index, end_index)
            dest_array[array_slice] = source_variable[array_slice]
            start_index += max_elements
            
        return dest_array
        
    def get_polygon(self):
        '''
        Returns GML representation of convex hull polygon for dataset
        '''
        return 'POLYGON((' + ', '.join([' '.join(
            ['%.4f' % ordinate for ordinate in coordinates]) 
            for coordinates in self.get_convex_hull()]) + '))'
        
    
    def get_spatial_mask(self, bounds, bounds_wkt=None):
        '''
        Return boolean mask of dimension 'point' for all coordinates within specified bounds and CRS
        @parameter bounds: Either an iterable containing [<xmin>, <ymin>, <xmax>, <ymax>] or a shapely (multi)polygon
        @parameter bounds_wkt: WKT for bounds CRS. Defaults to dataset native CRS
        '''
        def get_intersection_mask(points, geometry):
            """
            Determine if points lie inside (multi)polygon
            :param points: 2 x n array of input coordinates
            :param geometry: (multi)polygon
            :return mask: Boolean array of size n 
            """
            # Find all points within geometry
            intersection_points = np.array(MultiPoint(points).intersection(geometry))
            
            #TODO: Find out if there's a better way of getting the mask from the intersection points
            # Note that this method would have some issues with duplicated coordinates, but there shouldn't be any
            _x_values, x_indices, _x_intersection_indices = np.intersect1d(points.flatten()[0::2], intersection_points.flatten()[0::2], return_indices=True)
            _y_values, y_indices, _y_intersection_indices = np.intersect1d(points.flatten()[1::2], intersection_points.flatten()[1::2], return_indices=True)
            
            mask = np.zeros(shape=(points.shape[0]), dtype=np.bool)
            intersection_indices = np.intersect1d(x_indices, y_indices, return_indices=False)
            mask[intersection_indices] = True
            
            return mask
            
            
        coordinates = self.xycoords
    
        if bounds_wkt is not None:
            coordinates = np.array(transform_coords(self.xycoords, self.wkt, bounds_wkt))
    
        if isinstance(bounds, BaseGeometry): # Process shapely (multi)polygon bounds
        
            bounds_half_size = abs(np.array([bounds.bounds[2] - bounds.bounds[0], bounds.bounds[3] - bounds.bounds[1]])) / 2.0
            bounds_centroid = np.array(bounds.centroid.coords[0])
            
            # Limit the points checked to those within the same rectangular extent
            # Set mask element to true for each point which is <= bounds_half_size distance from bounds_centroid
            mask = np.all(ne.evaluate("abs(coordinates - bounds_centroid) <= bounds_half_size"), axis=1)
            
            # Apply sub-mask for all points within bounds geometry
            (mask[mask])[~get_intersection_mask(coordinates[mask], bounds)] = False
            
            return mask
        else: # Process four-element bounds iterable if possible
            iterator = iter(bounds)
            assert len(bounds) == 4, 'Invalid bounds iterable: {}. Must be of form [<xmin>, <ymin>, <xmax>, <ymax>]'.format(bounds)
        
            bounds_half_size = abs(np.array([bounds[2] - bounds[0], bounds[3] - bounds[1]])) / 2.0
            bounds_centroid = np.array([bounds[0], bounds[1]]) + bounds_half_size
            
            # Return true for each point which is <= bounds_half_size distance from bounds_centroid
            return np.all(ne.evaluate("abs(coordinates - bounds_centroid) <= bounds_half_size"), axis=1)            
    
    def grid_points(self, grid_resolution, 
                    variables=None, 
                    native_grid_bounds=None, 
                    reprojected_grid_bounds=None, 
                    resampling_method='linear', 
                    grid_wkt=None, 
                    point_step=1):
        '''
        Function to grid points in a specified bounding rectangle to a regular grid of the specified resolution and crs
        @parameter grid_resolution: cell size of regular grid in grid CRS units
        @parameter variables: Single variable name string or list of multiple variable name strings. Defaults to all point variables
        @parameter native_grid_bounds: Spatial bounding box of area to grid in native coordinates 
        @parameter reprojected_grid_bounds: Spatial bounding box of area to grid in grid coordinates
        @parameter resampling_method: Resampling method for gridding. 'linear' (default), 'nearest' or 'cubic'. 
        See https://docs.scipy.org/doc/scipy/reference/generated/scipy.interpolate.griddata.html 
        @parameter grid_wkt: WKT for grid coordinate reference system. Defaults to native CRS
        @parameter point_step: Sampling spacing for points. 1 (default) means every point, 2 means every second point, etc.
        
        @return grids: dict of grid arrays keyed by variable name if parameter 'variables' value was a list, or
        a single grid array if 'variable' parameter value was a string
        @return wkt: WKT for grid coordinate reference system.
        @return geotransform: GDAL GeoTransform for grid
        '''
        assert not (native_grid_bounds and reprojected_grid_bounds), 'Either native_grid_bounds or reprojected_grid_bounds can be provided, but not both'
        # Grid all data variables if not specified
        variables = variables or self.point_variables

        # Allow single variable to be given as a string
        single_var = (type(variables) == str)
        if single_var:
            variables = [variables]
        
        if native_grid_bounds:
            reprojected_grid_bounds = self.get_reprojected_bounds(native_grid_bounds, self.wkt, grid_wkt)
        elif reprojected_grid_bounds:
            native_grid_bounds = self.get_reprojected_bounds(reprojected_grid_bounds, grid_wkt, self.wkt)
        else: # No reprojection required
            native_grid_bounds = self.bounds
            reprojected_grid_bounds = self.bounds

        # Determine spatial grid bounds rounded out to nearest GRID_RESOLUTION multiple
        pixel_centre_bounds = (round(math.floor(reprojected_grid_bounds[0] / grid_resolution) * grid_resolution, 6),
                       round(math.floor(reprojected_grid_bounds[1] / grid_resolution) * grid_resolution, 6),
                       round(math.floor(reprojected_grid_bounds[2] / grid_resolution - 1.0) * grid_resolution + grid_resolution, 6),
                       round(math.floor(reprojected_grid_bounds[3] / grid_resolution - 1.0) * grid_resolution + grid_resolution, 6)
                       )
        
        grid_size = [pixel_centre_bounds[dim_index+2] - pixel_centre_bounds[dim_index] for dim_index in range(2)]

        # Extend area for points an arbitrary 4% out beyond grid extents for nice interpolation at edges
        expanded_grid_bounds = [pixel_centre_bounds[0]-grid_size[0]/50.0,
                                pixel_centre_bounds[1]-grid_size[0]/50.0,
                                pixel_centre_bounds[2]+grid_size[1]/50.0,
                                pixel_centre_bounds[3]+grid_size[1]/50.0
                                ]

        spatial_subset_mask = self.get_spatial_mask(self.get_reprojected_bounds(expanded_grid_bounds, grid_wkt, self.wkt))
        
        # Create grids of Y and X values. Note YX ordering and inverted Y
        # Note GRID_RESOLUTION/2.0 fudge to avoid truncation due to rounding error
        grid_y, grid_x = np.mgrid[pixel_centre_bounds[3]:pixel_centre_bounds[1]-grid_resolution/2.0:-grid_resolution, 
                                 pixel_centre_bounds[0]:pixel_centre_bounds[2]+grid_resolution/2.0:grid_resolution]

        # Skip points to reduce memory requirements
        #TODO: Implement function which grids spatial subsets.
        point_subset_mask = np.zeros(shape=(self.netcdf_dataset.dimensions['point'].size,), dtype=bool)
        point_subset_mask[0:-1:point_step] = True
        point_subset_mask = np.logical_and(spatial_subset_mask, point_subset_mask)
        
        coordinates = self.xycoords[point_subset_mask]
        # Reproject coordinates if required
        if grid_wkt is not None:
            # N.B: Be careful about XY vs YX coordinate order         
            coordinates = np.array(transform_coords(coordinates[:], self.wkt, grid_wkt))

        # Interpolate required values to the grid - Note YX ordering for image
        grids = {}
        for variable in [self.netcdf_dataset.variables[var_name] for var_name in variables]:
            grids[variable.name] = griddata(coordinates[:,::-1],
                                  variable[:][point_subset_mask], #TODO: Check why this is faster than direct indexing
                                  (grid_y, grid_x), 
                                  method=resampling_method)

        if single_var:
            grids = list(grids.values())[0]
            
        #  crs:GeoTransform = "109.1002342895272 0.00833333 0 -9.354948067227777 0 -0.00833333 "
        geotransform = [pixel_centre_bounds[0]-grid_resolution/2.0,
                        grid_resolution,
                        0,
                        pixel_centre_bounds[3]+grid_resolution/2.0,
                        0,
                        -grid_resolution
                        ] 

        return grids, (grid_wkt or self.wkt), geotransform
    
    
    def utm_grid_points(self, utm_grid_resolution, variables=None, native_grid_bounds=None, resampling_method='linear', point_step=1):
        '''
        Function to grid points in a specified native bounding rectangle to a regular grid of the specified resolution in its local UTM CRS
        @parameter grid_resolution: cell size of regular grid in metres (UTM units)
        @parameter variables: Single variable name string or list of multiple variable name strings. Defaults to all point variables
        @parameter native_grid_bounds: Spatial bounding box of area to grid in native coordinates 
        @parameter resampling_method: Resampling method for gridding. 'linear' (default), 'nearest' or 'cubic'. 
        See https://docs.scipy.org/doc/scipy/reference/generated/scipy.interpolate.griddata.html 
        @parameter grid_wkt: WKT for grid coordinate reference system. Defaults to native CRS
        @parameter point_step: Sampling spacing for points. 1 (default) means every point, 2 means every second point, etc.
        
        @return grids: dict of grid arrays keyed by variable name if parameter 'variables' value was a list, or
        a single grid array if 'variable' parameter value was a string
        @return wkt: WKT for grid coordinate reference system (i.e. local UTM zone)
        @return geotransform: GDAL GeoTransform for grid
        '''
        native_grid_bounds = native_grid_bounds or self.bounds
        
        native_centre_coords = [(native_grid_bounds[dim_index] + native_grid_bounds[dim_index+2]) / 2.0 for dim_index in range(2)]
        utm_wkt = get_utm_wkt(native_centre_coords, self.wkt)
        
        return self.grid_points(grid_resolution=utm_grid_resolution, 
                                variables=variables,
                                native_grid_bounds=native_grid_bounds, 
                                resampling_method=resampling_method, 
                                grid_wkt=utm_wkt, 
                                point_step=point_step
                                )


    def utm_coords(self, coordinate_array, wkt=None):
        '''
        Function to convert coordinates to the appropriate UTM CRS
        @param coordinate_array: Array of shape (n, 2) or iterable containing coordinate pairs
        @param wkt: WKT for source CRS - default to native
       
        @return wkt: WKT for UTM CRS - default to native
        @return coordinate_array: Array of shape (n, 2) containing UTM coordinate pairs 
        '''
        wkt = wkt or self.wkt
        return utm_coords(coordinate_array, wkt)
    
    
    def coords2metres(self, coordinate_array, wkt=None):
        '''
        Function to calculate cumulative distance in metres from coordinates in specified CRS
        @param coordinate_array: Array of shape (n, 2) or iterable containing coordinate pairs
        @param wkt: WKT for coordinate CRS - default to native
        
        @return distance_array: Array of shape (n) containing cumulative distances from first coord
        '''
        wkt = wkt or self.wkt # Default to native CRS for coordinates

        _utm_wkt, utm_coord_array = utm_coords(coordinate_array, wkt)
        return coords2distance(utm_coord_array)


    def get_convex_hull(self, to_wkt=None):
        '''
        Function to return vertex coordinates of a convex hull polygon around all points
        Implements abstract base function in NetCDFUtils 
        @param to_wkt: CRS WKT for shape
        '''
        return points2convex_hull(transform_coords(self.xycoords, self.wkt, to_wkt))
    
    
    def get_concave_hull(self, to_wkt=None, smoothness=None):
        """\
        Returns the concave hull (as a shapely polygon) of all points. 
        Implements abstract base function in NetCDFUtils 
        @param to_wkt: CRS WKT for shape
        @param smoothness: distance to buffer (kerf) initial shape outwards then inwards to simplify it
        """
        hull = concaveHull(transform_coords(self.xycoords, self.wkt, to_wkt))
        result = shape({'type': 'Polygon', 'coordinates': [hull.tolist()]})
        
        if smoothness is None:
            return result
        
        return Polygon(result.buffer(smoothness).exterior).buffer(-smoothness)


    def nearest_neighbours(self, coordinates, 
                           wkt=None, 
                           points_required=1, 
                           max_distance=None, 
                           secondary_mask=None):
        '''
        Function to determine nearest neighbours using cKDTree
        N.B: All distances are expressed in the native dataset CRS
        
        @param coordinates: two-element XY coordinate tuple, list or array
        @param wkt: Well-known text of coordinate CRS - defaults to native dataset CRS
        @param points_required: Number of points to retrieve. Default=1
        @param max_distance: Maximum distance to search from target coordinate - 
            STRONGLY ADVISED TO SPECIFY SENSIBLE VALUE OF max_distance TO LIMIT SEARCH AREA
        @param secondary_mask: Boolean array of same shape as point array used to filter points. None = no filter.
        
        @return distances: distances from the target coordinate for each of the points_required nearest points
        @return indices: point indices for each of the points_required nearest points
        '''
        if wkt:
            reprojected_coords = transform_coords(coordinates, wkt, self.wkt)
        else:
            reprojected_coords = coordinates
            
        if secondary_mask is None:
            secondary_mask = np.ones(shape=(self.point_count,), dtype=bool)
        else:
            assert secondary_mask.shape == (self.point_count,)        

        if max_distance: # max_distance has been specified
            logger.debug('Computing spatial subset mask...')
            spatial_mask = self.get_spatial_mask([reprojected_coords[0] - max_distance,
                                                  reprojected_coords[1] - max_distance,
                                                  reprojected_coords[0] + max_distance,
                                                  reprojected_coords[1] + max_distance
                                                  ]
                                                 )
            
            point_indices = np.where(np.logical_and(spatial_mask,
                                                    secondary_mask
                                                    )
                                     )[0]
                                     
            if not len(point_indices):
                logger.debug('No points within distance {} of {}'.format(max_distance, reprojected_coords))
                return [], []
            
            # Set up KDTree for nearest neighbour queries
            logger.debug('Indexing spatial subset with {} points into KDTree...'.format(np.count_nonzero(spatial_mask)))
            kdtree = cKDTree(data=self.xycoords[point_indices])
            logger.debug('Finished indexing spatial subset into KDTree.')
        else: # Consider ALL points
            max_distance = np.inf
            kdtree = self.kdtree

            
        distances, indices = kdtree.query(x=np.array(reprojected_coords),
                                          k=points_required,
                                          distance_upper_bound=max_distance)
        
        if max_distance == np.inf:
            return distances, indices
        else: # Return indices of complete coordinate array, not the spatial subset
            return distances, np.where(spatial_mask)[0][indices]
            

    def get_lookup_mask(self, 
                        lookup_value_list, 
                        lookup_variable_name='line',
                        indexing_variable_name=None,
                        indexing_dimension='point'
                        ): 
        '''
        Function to return mask array based on lookup variable
        '''
        if lookup_variable_name:
            lookup_variable = self.netcdf_dataset.variables[lookup_variable_name]
            
            if (lookup_variable.shape == () 
                or ((len(lookup_variable.shape) == 1) and (lookup_variable.dtype == '|S1'))): # Scalar or string array
                dimension = self.netcdf_dataset.get(indexing_dimension)
                assert dimension, 'Invalid indexing_dimension {} specified'.format(indexing_dimension)
                # Repeat boolean value across dimension size
                return np.array([lookup_variable[:] in lookup_value_list] * dimension.size)
        
            indexing_variable_name = indexing_variable_name or lookup_variable_name + '_index'
            
            try:
                indexing_variable = self.netcdf_dataset.variables[indexing_variable_name]
            except:
                raise BaseException('indexing_variable_name not supplied and cannot be inferred')
            
        elif indexing_variable_name:
            indexing_variable = self.netcdf_dataset.variables[indexing_variable_name]
            
            if hasattr(indexing_variable, 'lookup'): 
                # Get lookup variable name from variable attribute
                lookup_variable_name = indexing_variable.lookup
            elif indexing_variable_name.endswith('_index'):
                # Infer lookup variable name from indexing variable name
                lookup_variable_name = re.sub('_index$', '', indexing_variable_name)
            else:
                raise BaseException('lookup_variable_name not supplied and cannot be inferred')
            
            lookup_variable = self.netcdf_dataset.variables[lookup_variable_name]
        else:
            raise BaseException('Must supply either lookup_variable_name or indexing_variable_name')
        
        # Handle special case for string arrays via OPeNDAP
        if self.opendap and (lookup_variable.dtype == 'S1') and (len(lookup_variable.shape) == 2):
            # Convert 2D byte array into 1D array of unicode strings - needed for OPeNDAP
            lookup_array = np.array([bytestring[bytestring != b''].tostring().decode('UTF8') for bytestring in lookup_variable[:]])
            # OPeNDAP will truncate strings to 64 characters - truncate search strings to match
            lookup_indices = np.arange(lookup_array.shape[0])[np.in1d(lookup_array, np.array([lookup_value[0:64] 
                                                                                              for lookup_value in lookup_value_list]))]
        else:
            lookup_indices = np.arange(lookup_variable.shape[0])[np.in1d(lookup_variable[:], np.array(lookup_value_list))]
            
        logger.debug('lookup_indices: {}'.format(lookup_indices))  
          
        lookup_mask = np.in1d(indexing_variable, lookup_indices) 
        logger.debug('lookup_mask: {}'.format(lookup_mask))  
        return lookup_mask
                       

#===============================================================================
#     def lookup_mask_generator(self, 
#                         lookup_value_list, 
#                         lookup_variable_name='line',
#                         indexing_variable_name=None
#                         ): 
#         '''
#         Generator to yield mask array based on lookup variable for each of a list of lookup values
#         '''
#         if lookup_variable_name:
#             indexing_variable_name = indexing_variable_name or lookup_variable_name + '_index'
#             
#             try:
#                 indexing_variable = self.netcdf_dataset.variables[indexing_variable_name]
#             except:
#                 raise BaseException('indexing_variable_name not supplied and cannot be inferred')
#             
#         elif indexing_variable_name:
#             indexing_variable = self.netcdf_dataset.variables[indexing_variable_name]
#             
#             if hasattr(indexing_variable, 'lookup'): 
#                 # Get lookup variable name from variable attribute
#                 lookup_variable_name = indexing_variable.lookup
#             elif indexing_variable_name.endswith('_index'):
#                 # Infer lookup variable name from indexing variable name
#                 lookup_variable_name = re.sub('_index$', '', indexing_variable_name)
#             else:
#                 raise BaseException('lookup_variable_name not supplied and cannot be inferred')
#             
#         else:
#             raise BaseException('Must supply either lookup_variable_name or indexing_variable_name')
# 
#         lookup_variable = self.netcdf_dataset.variables[lookup_variable_name]
#         
#         for lookup_value in lookup_value_list:
#             lookup_indices = np.where(lookup_variable[:] == lookup_value)[0]
#             logger.debug('lookup_indices: {}'.format(lookup_indices))  
#               
#             lookup_mask = np.in1d(indexing_variable, lookup_indices) 
#             logger.debug('lookup_mask: {}'.format(lookup_mask))  
#             yield lookup_mask
#                        
#===============================================================================
    def get_index_mask(self, 
                        lookup_value_list, 
                        lookup_variable_name='line',
                        start_index_variable_name=None,
                        count_variable_name=None,
                        point_count=None
                        ): 
        '''
        Function to return mask array based on index variable
        '''
        try:
            lookup_variable = self.netcdf_dataset.variables[lookup_variable_name]
        except:
            raise BaseException('Invalid lookup_variable_name')

        start_index_variable_name = start_index_variable_name or lookup_variable_name + '_start_index'            
        try:
            start_index_variable = self.netcdf_dataset.variables[start_index_variable_name]
        except:
            raise BaseException('start_index_variable_name not supplied and cannot be inferred')
        
        count_variable_name = count_variable_name or lookup_variable_name + '_count'            
        try:
            count_variable = self.netcdf_dataset.variables[count_variable_name]
        except:
            raise BaseException('count_variable_name not supplied and cannot be inferred')

        point_count = point_count or self.netcdf_dataset.dimensions['point'].size         

        
        lookup_indices = np.arange(lookup_variable.shape[0])[np.in1d(lookup_variable[:], lookup_value_list)]
        logger.debug('lookup_indices: {}'.format(lookup_indices))  
        start_indices = start_index_variable[lookup_indices]
        logger.debug('start_indices: {}'.format(start_indices))  
        counts = count_variable[lookup_indices]
        logger.debug('counts: {}'.format(counts))  
        
        # Build mask
        index_mask = np.zeros(shape=(point_count,), dtype='bool')  
        for lookup_index in range(len(lookup_indices)):
            index_mask[start_indices[lookup_index]:start_indices[lookup_index]+counts[lookup_index]] = True
            
        return index_mask 
    

    def expand_lookup_variable(self, 
                               lookup_variable_name='line',
                               indexing_variable_name=None, 
                               start_index=0, 
                               end_index=0, 
                               mask=None,
                               indexing_dimension='point'):
        '''
        Function to expand lookup variables and return an array of the required size
        '''
        if lookup_variable_name:
            lookup_variable = self.netcdf_dataset.variables[lookup_variable_name]
            
            if lookup_variable.shape == (): # Scalar
                dimension = self.netcdf_dataset.dimensions.get(indexing_dimension)
                assert dimension, 'Invalid indexing_dimension {} specified'.format(indexing_dimension)
                # Repeat boolean value across dimension size
                return np.array([lookup_variable[:]] * dimension.size)
        
            indexing_variable_name = indexing_variable_name or lookup_variable_name + '_index'
            
            try:
                indexing_variable = self.netcdf_dataset.variables[indexing_variable_name]
            except:
                raise BaseException('indexing_variable_name not supplied and cannot be inferred')
            
        elif indexing_variable_name:
            indexing_variable = self.netcdf_dataset.variables[indexing_variable_name]
            
            if hasattr(indexing_variable, 'lookup'): 
                # Get lookup variable name from variable attribute
                lookup_variable_name = indexing_variable.lookup
            elif indexing_variable_name.endswith('_index'):
                # Infer lookup variable name from indexing variable name
                lookup_variable_name = re.sub('_index$', '', indexing_variable_name)
            else:
                raise BaseException('lookup_variable_name not supplied and cannot be inferred')
            
            lookup_variable = self.netcdf_dataset.variables[lookup_variable_name]
        else:
            raise BaseException('Must supply either lookup_variable_name or indexing_variable_name')
             
        end_index = end_index or indexing_variable.shape[0] # Usually this will be the point count
        index_range = end_index - start_index
         
        if mask is None: # No mask defined - take all points in range
            subset_mask = np.ones(shape=(index_range,), dtype='bool')
        else:
            subset_mask = mask[start_index:end_index]
            
        lookup_variable.set_auto_mask(False)
        indexing_variable.set_auto_mask(False)
            
        result_array = lookup_variable[:][indexing_variable[start_index:end_index][subset_mask]] # Need to index numpy array, not netCDF variable

        # Convert 2D byte array into 1D array of unicode strings - needed for OPeNDAP
        if result_array.dtype == 'S1':
            result_array = np.array([bytestring[bytestring != b''].tostring().decode('UTF8') for bytestring in result_array])
            
        return result_array
                       
    def chunk_point_data_generator(self, 
                                   start_index=0, 
                                   end_index=0,
                                   field_list=None,
                                   mask=None,
                                   yield_variable_attributes_first=False):
        '''
        Generator to optionally yield variable attributes followed by all point data for the specified point index range
        Used to retrieve data as chunks for outputting as point-wise lists of lists
        @param start_index: start point index of range to read 
        @param end_index: end point index of range to read. Defaults to number of points
        @param field_list: Optional list of field names to read. Default is None for all variables 
        @param mask: Optional Boolean mask array to subset points
        @param yield_variable_attributes_first: Boolean flag to determine whether variable attribute dict is yielded first. Defaults to False
        
        @yield variable_attributes: dict of netCDF variable attributes. Optionally the first item yielded if yield_variable_attributes_first is True
        @yield point_value_list: List of single values for 1D variables or sub-lists for 2D variables for a single point
        '''
        # Start of point_data_generator function
        end_index = end_index or self.point_count
        index_range = end_index - start_index
         
        if mask is None: # No mask defined - take all points in range
            subset_mask = np.ones(shape=(index_range,), dtype='bool')
        else:
            subset_mask = mask[start_index:end_index]
            index_range = np.count_nonzero(subset_mask)
             
        # If no points to retrieve, don't read anything
        if not index_range:
            logger.debug('No points to retrieve for point indices {}-{}: All masked out'.format(start_index, end_index-1))            
            return
        
        # Generate full field list if None provided
        if not field_list:
            field_list = [variable.name 
                          for variable in self.netcdf_dataset.variables.values()
                          if (not len(variable.dimensions) # Scalar variable
                              or variable.dimensions[0] == 'point' # Variable is of point dimension
                              or (variable.dimensions[0] + '_index' in self.netcdf_dataset.variables.keys() # Variable has an index variable
                                  and len(self.netcdf_dataset.variables[variable.dimensions[0] + '_index'].dimensions) # index variable is not a scalar
                                  and self.netcdf_dataset.variables[variable.dimensions[0] + '_index'].dimensions[0] == 'point' # index variable is of point dimension
                                  )
                              )
                          and not variable.name.endswith('_index') 
                            and not hasattr(variable, 'lookup') # Variable is not an index variable
                          and not variable.name in ['crs', 'transverse_mercator'] 
                            and not re.match('ga_.+_metadata', variable.name) # Not an excluded variable
                          ]
 
        logger.debug('field_list: {}'.format(field_list))
        
        variable_attributes = OrderedDict()
        memory_cache = OrderedDict()
        for variable_name in field_list:
            variable = self.netcdf_dataset.variables.get(variable_name)
            if variable is None:
                logger.warning('Variable {} does not exist. Skipping.'.format(variable_name))
                continue
            #logger.debug('variable_name: {}'.format(variable_name))
            
            # Scalar variable
            if len(variable.shape) == 0:
                # Skip CRS variable
                if variable_name in ['crs', 'transverse_mercator'] or re.match('ga_.+_metadata', variable_name):
                    continue 
                
                # Repeat scalar value for each point
                data_array = variable[:]
                memory_cache[variable_name] = np.array([data_array] * index_range)
                 
            else: # nD array variable
                if (variable.dimensions[0] != 'point'): # Variable is NOT of point dimension - must be lookup
                    memory_cache[variable_name] = self.expand_lookup_variable(lookup_variable_name=variable_name, 
                                                                              start_index=start_index, 
                                                                              end_index=end_index, 
                                                                              mask=mask)                     
                else: # 'point' is in variable.dimensions - "normal" variable
                    data_array = variable[start_index:end_index]
                     
                    # Include fill_values if array is masked
                    if type(data_array) == np.ma.core.MaskedArray:
                        data_array = data_array.data
                         
                    memory_cache[variable_name] = data_array[subset_mask]
               
            if yield_variable_attributes_first:
                variable_attributes[variable_name] = dict(variable.__dict__)
            
        logger.debug('variable_attributes: {}'.format(pformat(variable_attributes)))
        logger.debug('memory_cache: {}'.format(pformat(memory_cache)))
        
        if yield_variable_attributes_first:
            yield variable_attributes
        
        for index in range(index_range):
            point_value_list = []
            for variable_name, variable in iter(memory_cache.items()):
                data_array = variable[index]
                
                # Convert array to string if required
                if type(data_array) == np.ndarray and data_array.dtype == object:
                    data_array = str(data_array)

                point_value_list.append(data_array)
                            
            yield point_value_list
            
        logger.debug('{} points read for point indices {}-{}'.format(index_range, start_index, end_index-1))        
        
 
    def all_point_data_generator(self,
                                 field_list=None,
                                 mask=None,
                                 read_chunk_size=None,
                                 yield_variable_attributes_first=True):
        '''
        Generator to yield variable attributes followed by lists of values for all points
        @param field_list: Optional list of field names to read. Default is None for all variables 
        @param mask: Optional Boolean mask array to subset points
        @param read_chunk_size: Number of points to read from the netCDF per chunk (for greater efficiency than single point reads)
        @param yield_variable_attributes_first: Boolean flag to determine whether variable attribute dict is yielded first. Defaults to True
        
        @yield variable_attributes: dict of netCDF variable attributes. Optionally the first item yielded if yield_variable_attributes_first is True
        @yield point_value_list: List of single values for 1D variables or sub-lists for 2D variables for a single point
        '''
        read_chunk_size = read_chunk_size or DEFAULT_READ_CHUNK_SIZE
        
        # Process all chunks
        point_count = 0
        for chunk_index in range(self.point_count // read_chunk_size + 1):
            for line in self.chunk_point_data_generator(field_list=field_list,
                                                        start_index=chunk_index*read_chunk_size,
                                                        end_index=min((chunk_index+1)*read_chunk_size,
                                                                      self.point_count
                                                                      ),
                                                        mask=mask,
                                                        yield_variable_attributes_first=yield_variable_attributes_first
                                             ):
                if not yield_variable_attributes_first:
                    point_count += 1
                
                yield_variable_attributes_first = False # Only yield variable attributes from the first chunk

                #logger.debug('line: {}'.format(line))
                yield line
            
                if POINT_LIMIT and (point_count >= POINT_LIMIT):
                    break                    
                
            if POINT_LIMIT and (point_count >= POINT_LIMIT):
                break
        
        logger.debug('{} points read from netCDF file {}'.format(point_count, self.nc_path))

    def get_xy_coord_values(self):
        '''
        Function to return a full in-memory coordinate array from source dataset
        '''
        logger.debug('Reading xy coordinates from source dataset')
        try:
            x_variable = self.netcdf_dataset.variables['longitude']
            y_variable = self.netcdf_dataset.variables['latitude']
        except:
            x_variable = self.netcdf_dataset.variables['easting']
            y_variable = self.netcdf_dataset.variables['northing']
            
        xycoord_values = np.zeros(shape=(len(x_variable), 2), dtype=x_variable.dtype)
        self.fetch_array(x_variable, xycoord_values[:,0])
        self.fetch_array(y_variable, xycoord_values[:,1])
        
        # Deal with netCDF4 Datasets that have had set_auto_mask(False) called
        if hasattr(x_variable, '_FillValue'):
            xycoord_values[:,0][xycoord_values[:,0] == x_variable._FillValue] = np.nan
        if hasattr(y_variable, '_FillValue'):
            xycoord_values[:,1][xycoord_values[:,1] == y_variable._FillValue] = np.nan
        
        return xycoord_values    

    @property
    def xycoords(self):
        '''
        Property getter function to return pointwise array of XY coordinates
        The order of priority for retrieval is memory, memcached, disk cache then dataset.
        '''
        xycoords = None
            # assert np.allclose(arr, arr_down)

        if self.enable_memory_cache and self._xycoords is not None:
            logger.debug('Returning memory cached coordinates')
            return self._xycoords

        elif self.memcached_connection is not None:
            coord_cache_key = self.cache_basename + '_xycoords'
            
            logger.debug("hit xycoords propery code")
            logger.debug(self.memcached_connection)

            xycoords = self.memcached_connection.get(coord_cache_key)
            if xycoords is not None:
                # self.memcached_connection.get(self.cache_path) is True:
                logger.debug('memcached key found at {}'.format(coord_cache_key))
                #logger.debug('xycoords: {}'.format(xycoords))
            else:
                xycoords = self.get_xy_coord_values()
                logger.debug("key not found at {}. adding key and value".format(coord_cache_key))
                self.memcached_connection.add(coord_cache_key, xycoords)


        elif self.enable_disk_cache:
            if os.path.isfile(self.cache_path):
                # Cached coordinate file exists - read it
                cache_dataset = netCDF4.Dataset(self.cache_path, 'r')

                #assert cache_dataset.source == self.nc_path, 'Source mismatch: cache {} vs. dataset {}'.format(cache_dataset.source, self.nc_path)

                if 'xycoords' in cache_dataset.variables.keys():
                    xycoords = cache_dataset.variables['xycoords'][:]
                    logger.debug('Read {} coordinates from cache file {}'.format(xycoords.shape[0], self.cache_path))
                else:
                    logger.debug('Unable to read xycoords variable from netCDF cache file {}'.format(self.cache_path))
                cache_dataset.close()
            else:
                logger.debug('NetCDF cache file {} does not exist'.format(self.cache_path))

            if xycoords is None:
                xycoords = self.get_xy_coord_values() # read coords from source file

                os.makedirs(os.path.dirname(self.cache_path), exist_ok=True)
                if os.path.isfile(self.cache_path):
                    cache_dataset = netCDF4.Dataset(self.cache_path, 'r+')
                else:
                    cache_dataset = netCDF4.Dataset(self.cache_path, 'w')

                if not hasattr(cache_dataset, 'source'):
                    cache_dataset.source = self.nc_path

                #assert cache_dataset.source == self.nc_path, 'Source mismatch: cache {} vs. dataset {}'.format(cache_dataset.source, self.nc_path)

                if 'point' not in cache_dataset.dimensions.keys():
                    cache_dataset.createDimension(dimname='point', size=xycoords.shape[0])

                if 'xy' not in cache_dataset.dimensions.keys():
                    cache_dataset.createDimension(dimname='xy', size=xycoords.shape[1])

                if 'xycoords' not in cache_dataset.variables.keys():
                    cache_dataset.createVariable('xycoords',
                                                 xycoords.dtype,
                                                 dimensions=['point', 'xy'],
                                                 **self.CACHE_VARIABLE_PARAMETERS
                                                 )
                cache_dataset.variables['xycoords'][:] = xycoords # Write coords to cache file
                cache_dataset.close()
                logger.debug('Saved {} coordinates to cache file {}'.format(xycoords.shape[0], self.cache_path))
            
        else: # No caching - read coords from source file
            xycoords = self.get_xy_coord_values()

        if self.enable_memory_cache:
            self._xycoords = xycoords
            
        return xycoords
        
    @property
    def point_variables(self):
        '''
        Property getter function to return point_variables as required
        '''
        if not self._point_variables:
            logger.debug('Setting point_variables property')
            self._point_variables = list([var_name for var_name in self.netcdf_dataset.variables.keys() 
                                          if 'point' in self.netcdf_dataset.variables[var_name].dimensions
                                          and var_name not in ['latitude', 'longitude', 'easting', 'northing', 'point', 'fiducial', 'flag_linetype']
                                          ])
        return self._point_variables
         
         
    @property
    def data_variable_list(self):
        '''
        Property getter function to return data_variable_list as required
        '''
        if not self._data_variable_list:
            logger.debug('Setting data_variable_list property')
            self._data_variable_list = [key for key, value in self.netcdf_dataset.variables.items()
                                       if 'point' in value.dimensions]
        return self._data_variable_list

        
    @property
    def kdtree(self):
        '''
        Property getter function to return data_variable_list as required
        '''
        if not self._kdtree:
            logger.debug('Indexing full dataset with {} points into KDTree...'.format(self.xycoords.shape[0]))
            self._kdtree = cKDTree(data=self.xycoords, balanced_tree=False)
            logger.debug('Finished indexing full dataset into KDTree.')
        return self._kdtree

<<<<<<< HEAD
    def get_concave_hull(self):
        hull = concaveHull(self.xycoords)
        return shape({'type': 'Polygon', 'coordinates': [hull.tolist()]})


=======
>>>>>>> 145d1d59
def main(debug=True):
    '''
    Main function for quick and dirty testing
    '''
    netcdf_path = sys.argv[1]
    
    netcdf_dataset = netCDF4.Dataset(netcdf_path, 'r')

    ncpu = NetCDFPointUtils(netcdf_dataset, debug=debug) # Enable debug output here
    
    # Create mask for last ten points
    mask = np.zeros(shape=(ncpu.point_count,), dtype='bool')
    mask[-10:] = True
    
    # Set list of fields to read
    field_list = None
    #field_list = ['latitude', 'longitude', 'obsno', 'reliab'] 
    
    point_data_generator = ncpu.all_point_data_generator(field_list, mask)
    
    # Retrieve point variable attributes first
    variable_attributes = next(point_data_generator)
    logger.info('variable_attributes: {}'.format(variable_attributes))

    # Use long names instead of variable names where they exist
    field_names = [variable_attributes[variable_name].get('long_name') or variable_name
                   for variable_name in variable_attributes.keys()]    
    logger.info('field_names: {}'.format(field_names))
    
    for point_data in point_data_generator:
        #logger.debug('point_data: {}'.format(pformat(point_data)))
        result_dict = dict(zip(field_names, point_data))
        logger.info('result_dict: {}'.format(result_dict))
        
       
if __name__ == '__main__':
    # Setup logging handlers if required
    if not logger.handlers:
        # Set handler for root logger to standard output
        console_handler = logging.StreamHandler(sys.stdout)
        #console_handler.setLevel(logging.INFO)
        console_handler.setLevel(logging.DEBUG)
        console_formatter = logging.Formatter('%(message)s')
        console_handler.setFormatter(console_formatter)
        logger.addHandler(console_handler)
        logger.debug('Logging handlers set up for logger {}'.format(logger.name))

    main()        <|MERGE_RESOLUTION|>--- conflicted
+++ resolved
@@ -1010,14 +1010,6 @@
             logger.debug('Finished indexing full dataset into KDTree.')
         return self._kdtree
 
-<<<<<<< HEAD
-    def get_concave_hull(self):
-        hull = concaveHull(self.xycoords)
-        return shape({'type': 'Polygon', 'coordinates': [hull.tolist()]})
-
-
-=======
->>>>>>> 145d1d59
 def main(debug=True):
     '''
     Main function for quick and dirty testing

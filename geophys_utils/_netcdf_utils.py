--- conflicted
+++ resolved
@@ -136,17 +136,6 @@
         reprojected_bounding_box = np.array(transform_coords(original_bounding_box, from_wkt, to_wkt))
         
         return [min(reprojected_bounding_box[:,0]), min(reprojected_bounding_box[:,1]), max(reprojected_bounding_box[:,0]), max(reprojected_bounding_box[:,1])]
-<<<<<<< HEAD
-
-    def copy(self, nc_out_path,
-             datatype_map_dict={},
-             variable_options_dict={},
-             dim_range_dict={},
-             nc_format=None,
-             limit_dim_size=False,
-             empty_var_list=[],
-             invert_y=None):
-=======
             
             
     def copy(self, 
@@ -158,79 +147,50 @@
              nc_format=None,
              limit_dim_size=False,
              empty_var_list=[]):
->>>>>>> ddc1a917
-        '''
-        Function to copy a netCDF dataset to another one with potential changes to size, format,
+        '''
+        Function to copy a netCDF dataset to another one with potential changes to size, format, 
             variable creation options and datatypes.
-
-            @param nc_in_path: path to existing netCDF input file
-            @param nc_out_path: path to netCDF output file
+            
+            @param nc_out_path: path to netCDF output file 
             @param datatype_map_dict: dict containing any maps from source datatype to new datatype.
                 e.g. datatype_map_dict={'uint64': 'uint32'}  would convert all uint64 variables to uint32.
-            @param variable_options_dict: dict containing any overrides for per-variable variable creation
+            @param variable_options_dict: dict containing any overrides for per-variable variable creation 
                 options. e.g. variable_options_dict={'sst': {'complevel': 2, 'zlib': True}} would apply
                 compression to variable 'sst'
             @param dim_range_dict: dict of (start, end+1) tuples keyed by dimension name
-            @param nc_format: output netCDF format - 'NETCDF3_CLASSIC', 'NETCDF3_64BIT_OFFSET',
-                'NETCDF3_64BIT_DATA', 'NETCDF4_CLASSIC', or 'NETCDF4'. Defaults to same as input format.
+            @param dim_mask_dict: dict of boolean arrays keyed by dimension name
+            @param nc_format: output netCDF format - 'NETCDF3_CLASSIC', 'NETCDF3_64BIT_OFFSET', 
+                'NETCDF3_64BIT_DATA', 'NETCDF4_CLASSIC', or 'NETCDF4'. Defaults to same as input format.  
             @param limit_dim_size: Boolean flag indicating whether unlimited dimensions should be fixed
             @param empty_var_list: List of strings denoting variable names for variables which should be created but not copied
-<<<<<<< HEAD
-            @param invert_y: Boolean parameter indicating whether copied Y axis should be Southwards positive (None means same as source)
-        '''
-        logger.debug('variable_options_dict: {}'.format(variable_options_dict))
-
-=======
         '''  
         logger.debug('variable_options_dict: {}'.format(variable_options_dict))   
                   
->>>>>>> ddc1a917
         # Override default variable options with supplied ones for all data variables
-        for data_variable in self.data_variable_list:
+        for variable_name in self._netcdf_dataset.variables.keys():
             variable_dict = dict(NetCDFUtils.DEFAULT_COPY_OPTIONS)
-            variable_dict.update(variable_options_dict.get(data_variable.name) or {})
-            variable_options_dict[data_variable.name] = variable_dict
-
-        nc_format = nc_format or self.netcdf_dataset.file_format
-        logger.info('Output format is %s' % nc_format)
-
+            variable_dict.update(variable_options_dict.get(variable_name) or {})
+            variable_options_dict[variable_name] = variable_dict
+                                
+        nc_format = nc_format or self.netcdf_dataset.file_format 
+        logger.debug('Output format is %s' % nc_format)
+        
         nc_output_dataset = netCDF4.Dataset(nc_out_path, mode="w", clobber=True, format=nc_format)
-<<<<<<< HEAD
-
-=======
         nc_output_dataset.set_auto_mask(False)
         
->>>>>>> ddc1a917
         try:
             dims_used = set()
             dim_size = {}
             for variable_name, variable in self.netcdf_dataset.variables.items():
                 dims_used |= set(variable.dimensions)
-<<<<<<< HEAD
-
-                for dimension_index in range(len(variable.dimensions)):
-=======
                 
                 # Update the sizes for all dimensions which have masks or ranges
                 for dimension_index in range(len(variable.dimensions)): 
->>>>>>> ddc1a917
                     dimension_name = variable.dimensions[dimension_index]
                     source_dimension = self.netcdf_dataset.dimensions[dimension_name]
                     
                     if dim_size.get(dimension_name): # We have already configured this dimension
                         continue
-<<<<<<< HEAD
-
-                    dim_range = dim_range_dict.get(dimension_name)
-                    if dim_range:
-                        dim_size[dimension_name] = dim_range[1] - dim_range[0]
-                    else:
-                        dim_size[dimension_name] = variable.shape[dimension_index]
-
-            # logger.debug(dim_size)
-
-            # Copy dimensions
-=======
                         
                     dim_mask = dim_mask_dict.get(dimension_name)
                     if dim_mask is None:
@@ -251,213 +211,74 @@
             #logger.debug(dim_size)
             
             #Copy dimensions
->>>>>>> ddc1a917
             for dimension_name, dimension in self.netcdf_dataset.dimensions.items():
-                if dimension_name in dims_used:  # Discard unused dimensions
-                    logger.info('Copying dimension %s of length %d' % (dimension_name, dim_size[dimension_name]))
-                    nc_output_dataset.createDimension(dimension_name,
-                                                      dim_size[dimension_name]
-                                                      if not dimension.isunlimited() or limit_dim_size
-                                                      else None)
+                if dimension_name in dims_used: # Discard unused dimensions
+                    logger.debug('Copying dimension %s of length %d' % (dimension_name, dim_size[dimension_name]))
+                    nc_output_dataset.createDimension(dimension_name, 
+                                          dim_size[dimension_name] 
+                                          if not dimension.isunlimited() or limit_dim_size 
+                                          else None)
                 else:
-                    logger.info('Skipping unused dimension %s' % dimension_name)
-
+                    logger.debug('Skipping unused dimension %s' % dimension_name)
+    
             # Copy variables
             for variable_name, input_variable in self.netcdf_dataset.variables.items():
                 dtype = datatype_map_dict.get(str(input_variable.datatype)) or input_variable.datatype
-
+                
                 # Special case for "crs" or "transverse_mercator" - want byte datatype
-                if input_variable == self.crs_variable:
+                if input_variable == self.crs_variable: 
                     dtype = 'i1'
-
+                    
                 # Start off by copying options from input variable (if specified)
                 var_options = input_variable.filters() or {}
-
+                
                 # Chunking is defined outside the filters() result
                 chunking = input_variable.chunking()
                 if chunking and chunking != 'contiguous':
                     # Input variable is chunked - use same chunking by default unless overridden
-<<<<<<< HEAD
-                    input_variable_chunking = [
-                        min(chunking[dimension_index], dim_size[input_variable.dimensions[dimension_index]])
-                        for dimension_index in range(len(chunking))]
-                elif (len(input_variable.dimensions) == 2 and
-                      variable_options_dict.get(variable_name) and
-                      variable_options_dict.get(variable_name).get('chunksizes')
-                ):  # TODO: Improve this
-=======
                     input_variable_chunking = [min(chunking[dimension_index], dim_size[input_variable.dimensions[dimension_index]])
                                                  for dimension_index in range(len(chunking))]
                 elif (len(input_variable.dimensions) == 2 and 
                     variable_options_dict.get(variable_name) and
                     variable_options_dict.get(variable_name).get('chunksizes')
                     ): #TODO: Improve this
->>>>>>> ddc1a917
                     # If input variable is unchunked 2D and output chunking is specified - assume row chunking for input
                     input_variable_chunking = [1, dim_size[input_variable.dimensions[1]]]
                 else:
                     # Input variable is not chunked
                     input_variable_chunking = None
-
+                
                 # Default to same chunking on input and output
-                if input_variable_chunking:
+                if input_variable_chunking: 
                     var_options['chunksizes'] = input_variable_chunking
-
+                    
                 if hasattr(input_variable, '_FillValue'):
                     var_options['fill_value'] = input_variable._FillValue
-
+                    
                 # Apply any supplied options over top of defaults
                 var_options.update(variable_options_dict.get(variable_name) or {})
-
+                
                 # Ensure chunk sizes aren't bigger than variable sizes
                 if var_options.get('chunksizes'):
                     for dimension_index in range(len(input_variable.dimensions)):
-                        var_options['chunksizes'][dimension_index] = min(
-                            var_options['chunksizes'][dimension_index] or dim_size[
-                                input_variable.dimensions[dimension_index]],
-                            dim_size[input_variable.dimensions[dimension_index]])
-
-                options_string = ' with options: %s' % ', '.join(
-                    ['%s=%s' % item for item in var_options.items()]) if var_options else ''
-                logger.info("Copying variable %s from datatype %s to datatype %s%s" % (variable_name,
-                                                                                       input_variable.datatype,
-                                                                                       dtype,
+                        var_options['chunksizes'][dimension_index] = min(var_options['chunksizes'][dimension_index] or dim_size[input_variable.dimensions[dimension_index]],
+                                                                         dim_size[input_variable.dimensions[dimension_index]])
+                             
+                options_string = ' with options: %s' % ', '.join(['%s=%s' % item for item in var_options.items()]) if var_options else ''   
+                logger.debug("Copying variable %s from datatype %s to datatype %s%s" % (variable_name, 
+                                                                                       input_variable.datatype, 
+                                                                                       dtype, 
                                                                                        options_string
                                                                                        )
                             )
                 # Create output variable using var_options to specify output options
-                output_variable = nc_output_dataset.createVariable(variable_name,
-                                                                   dtype,
-                                                                   input_variable.dimensions,
-                                                                   **var_options
-                                                                   )
-
+                output_variable = nc_output_dataset.createVariable(variable_name, 
+                                              dtype, 
+                                              input_variable.dimensions,
+                                              **var_options
+                                              )
+                
                 # Copy variable attributes
-<<<<<<< HEAD
-                logger.info('\tCopying %s attributes: %s' % (variable_name, ', '.join(input_variable.ncattrs())))
-                output_variable.setncatts(
-                    {k: input_variable.getncattr(k) for k in input_variable.ncattrs() if not k.startswith('_')})
-
-                # ===============================================================
-                # if (flip_y and (input_variable == self.crs_variable)):
-                #     output_GeoTransform = list(self.GeoTransform)
-                #     output_GeoTransform[5] = - output_GeoTransform[5]
-                #     output_variable.GeoTransform = ' '.join([str(value) for value in output_GeoTransform])
-                #     logger.info('%s.GeoTransform rewritten as "%s"' % (variable_name, output_variable.GeoTransform))
-                # ===============================================================
-
-                if variable_name not in empty_var_list:
-                    # Copy data
-                    if input_variable.shape:  # array
-                        overall_slices = [slice(*dim_range_dict[input_variable.dimensions[dimension_index]])
-                                          if dim_range_dict.get(input_variable.dimensions[dimension_index])
-                                          else slice(0, input_variable.shape[dimension_index])
-                                          for dimension_index in range(len(input_variable.dimensions))
-                                          ]
-                        # logger.debug('overall_slices={}.format(overall_slices))
-                        logger.info('\tCopying %s array data of shape %s' % (variable_name,
-                                                                             tuple([overall_slices[
-                                                                                        dimension_index].stop -
-                                                                                    overall_slices[
-                                                                                        dimension_index].start
-                                                                                    for dimension_index in range(
-                                                                                     len(input_variable.dimensions))]
-                                                                                   )
-                                                                             )
-                                    )
-
-                        if (not input_variable_chunking or
-                                len(input_variable.dimensions) != 2):
-                            # No chunking - Try to copy in one hit
-
-                            # ===================================================
-                            # if ((input_variable == self.y_variable) and flip_y):
-                            #     # Y-axis flip required
-                            #     assert len(overall_slices) == 1, 'y-axis variable should be one-dimensional'
-                            #     overall_slices = [slice(overall_slices[0].stop-1, overall_slices[0].start-1 if overall_slices[0].start else None, -1)]
-                            #     logger.info('\tInverting y-axis variable %s' % variable_name)
-                            #
-                            # ===================================================
-                            output_variable[...] = input_variable[overall_slices]
-
-                        else:  # Chunked - perform copy in pieces
-                            # TODO: Improve this for small chunks
-                            assert len(input_variable.dimensions) == 2, 'Can only chunk copy 2D data at the moment'
-
-                            # Use largest chunk sizes between input and output
-                            piece_sizes = [max(var_options['chunksizes'][dimension_index],
-                                               input_variable_chunking[dimension_index])
-                                           for dimension_index in range(len(input_variable.dimensions))
-                                           ]
-
-                            piece_index_ranges = [
-                                (overall_slices[dimension_index].start // piece_sizes[dimension_index],
-                                 int(math.ceil(
-                                     float(overall_slices[dimension_index].stop) / piece_sizes[dimension_index]))
-                                 )
-                                for dimension_index in range(len(input_variable.dimensions))
-                                ]
-
-                            piece_counts = [int(math.ceil(float(dim_size[input_variable.dimensions[dimension_index]]) /
-                                                          piece_sizes[dimension_index]))
-                                            for dimension_index in range(len(input_variable.dimensions))
-                                            ]
-
-                            logger.info('\tCopying %s pieces of size %s cells' % (
-                            ' x '.join([str(piece_count) for piece_count in piece_counts]),
-                            ' x '.join([str(piece_size) for piece_size in piece_sizes])
-                            )
-                                        )
-
-                            try:
-                                ydim_index = input_variable.dimensions.index(self.y_variable.name)
-                            except:
-                                ydim_index = None
-
-                            # Iterate over every piece
-                            for piece_indices in itertools.product(*[range(piece_index_ranges[dimension_index][0],
-                                                                           piece_index_ranges[dimension_index][1])
-                                                                     for dimension_index in
-                                                                     range(len(input_variable.dimensions))
-                                                                     ]
-                                                                   ):
-                                logger.info('\t\tCopying piece %s' % (piece_indices,))
-
-                                piece_read_slices = [slice(max(overall_slices[dimension_index].start,
-                                                               piece_indices[dimension_index] * piece_sizes[
-                                                                   dimension_index]
-                                                               ),
-                                                           min(overall_slices[dimension_index].stop,
-                                                               (piece_indices[dimension_index] + 1) * piece_sizes[
-                                                                   dimension_index]
-                                                               )
-                                                           )
-                                                     for dimension_index in range(len(input_variable.dimensions))
-                                                     ]
-
-                                piece_write_slices = [slice(
-                                    piece_read_slices[dimension_index].start - overall_slices[dimension_index].start,
-                                    piece_read_slices[dimension_index].stop - overall_slices[dimension_index].start,
-                                    )
-                                                      for dimension_index in range(len(input_variable.dimensions))
-                                                      ]
-
-                                # ===============================================
-                                # if flip_y and ydim_index is not None:
-                                #     # Flip required
-                                #     piece_write_slices[ydim_index] = slice(output_variable.shape[ydim_index] - piece_write_slices[ydim_index].start -1,
-                                #                                           output_variable.shape[ydim_index] - piece_write_slices[ydim_index].stop - 1
-                                #                                             if (output_variable.shape[ydim_index] - piece_write_slices[ydim_index].stop)
-                                #                                             else None, -1)
-                                # ===============================================
-
-                                # logger.debug(piece_read_slices, piece_write_slices)
-
-                                output_variable[piece_write_slices] = input_variable[piece_read_slices]
-
-                    else:  # scalar variable - simple copy
-                        logger.info('\tCopying %s scalar data' % variable_name)
-=======
                 logger.debug('\tCopying %s attributes: %s' % (variable_name, ', '.join(input_variable.ncattrs())))
                 output_variable.setncatts({k: input_variable.getncattr(k) for k in input_variable.ncattrs() if not k.startswith('_')})
                 
@@ -584,24 +405,24 @@
                         
                     else: # scalar variable - simple copy
                         logger.debug('\tCopying %s scalar data' % variable_name)
->>>>>>> ddc1a917
                         output_variable = input_variable
                 else:
-                    logger.info('\tNot copying data for variable %s' % variable_name)
-
-            # Copy global attributes
-            logger.info("Copying global attributes: %s" % ', '.join(self.netcdf_dataset.__dict__.keys()))
+                    logger.debug('\tNot copying data for variable %s' % variable_name)
+                    
+            # Copy global attributes  
+            logger.debug("Copying global attributes: %s" % ', '.join(self.netcdf_dataset.__dict__.keys()))
             for item, value in self.netcdf_dataset.__dict__.items():
                 if type(value) == str:
                     nc_output_dataset.__setattr__(item, value.encode('utf-8'))
                 else:
                     nc_output_dataset.__setattr__(item, value)
-
-            logger.info('Finished copying netCDF dataset %s to %s.' % (self.nc_path, nc_out_path))
-
+                    
+            logger.debug('Finished copying netCDF dataset %s to %s.' % (self.nc_path, nc_out_path))
+        
         finally:
             nc_output_dataset.close()
-
+            
+    
     @abc.abstractmethod
     def get_convex_hull(self, to_wkt=None):
         '''\

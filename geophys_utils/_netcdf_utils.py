#!/usr/bin/env python

#===============================================================================
#    Copyright 2017 Geoscience Australia
# 
#    Licensed under the Apache License, Version 2.0 (the "License");
#    you may not use this file except in compliance with the License.
#    You may obtain a copy of the License at
# 
#        http://www.apache.org/licenses/LICENSE-2.0
# 
#    Unless required by applicable law or agreed to in writing, software
#    distributed under the License is distributed on an "AS IS" BASIS,
#    WITHOUT WARRANTIES OR CONDITIONS OF ANY KIND, either express or implied.
#    See the License for the specific language governing permissions and
#    limitations under the License.
#===============================================================================
'''
NetCDFUtils class implementing useful functionality against netCDF files

Created on 2Mar.,2017

@author: u76345
'''

import netCDF4
import math
import itertools
import argparse
import re
from distutils.util import strtobool
<<<<<<< HEAD
from ._crs_utils import get_spatial_ref_from_wkt

=======
from geophys_utils._crs_utils import get_spatial_ref_from_wkt
import logging

logger = logging.getLogger(__name__)
logger.setLevel(logging.INFO) # Initial logging level for this module
>>>>>>> 3bb16acb

class NetCDFUtils(object):
    '''
    NetCDFUtils class implementing useful functionality against netCDF files
    '''
    DEFAULT_COPY_OPTIONS = {'complevel': 4, 
                            'zlib': True, 
                            'fletcher32': True,
                            'shuffle': True,
                            'endian': 'little',
                            'chunksizes': [1024, 1024]
                            }

    def __init__(self, netcdf_dataset, debug=False):
        '''
        Constructor for NetCDFUtils
        '''
        self._debug = None # Initialise private variable
        self.debug = debug # Set debug property
        
        if type(netcdf_dataset) == str: # String provided as path to netCDF file
            self.nc_path = netcdf_dataset
            self.netcdf_dataset = netCDF4.Dataset(self.nc_path, mode="r")
        elif type(netcdf_dataset) == netCDF4.Dataset: # NetCDF4.Dataset object provided
            self.netcdf_dataset = netcdf_dataset 
            self.nc_path = netcdf_dataset.filepath()
        
        self.opendap = (re.match('^http.*', self.nc_path) is not None)
        if self.opendap:
            self.max_bytes = 500000000 # 500MB limit for NCI OPeNDAP
        else:
            self.max_bytes = 4000000000 # 4GB limit for direct netCDF file access
        
        # Identify all spatial grid variables
        self.data_variable_list = [variable for variable in self.netcdf_dataset.variables.values() 
                                   if hasattr(variable, 'grid_mapping')]
        
        #assert self.data_variable_list, 'Unable to determine data variable(s) (must have "grid_mapping" attribute)'
        
        #TODO: Make sure this is general for all CRSs
        self.x_variable = (self.netcdf_dataset.variables.get('lon') 
                           or self.netcdf_dataset.variables.get('x')
                           )
        
        self.y_variable = (self.netcdf_dataset.variables.get('lat') 
                           or self.netcdf_dataset.variables.get('y')
                           )
        
        self.y_inverted = (self.y_variable[-1] < self.y_variable[0]) if self.y_variable else False
        
        try:
            self.grid_mapping_variable = self.netcdf_dataset.variables[
                self.data_variable_list[0].grid_mapping]
        except:
            self.grid_mapping_variable = None
            for grid_mapping_variable_name in ['crs',
                                               'transverse_mercator'
                                               ]:
                try:
                    self.grid_mapping_variable = self.netcdf_dataset.variables[grid_mapping_variable_name]
                    break
                except: 
                    continue

            
        try:
            self.wkt = self.grid_mapping_variable.spatial_ref
        except:
            print "no crs"
        try:
            self.wkt = get_spatial_ref_from_wkt(self.grid_mapping_variable.epsg_code).ExportToWkt()
        except:
            #TODO: Do something a bit better than assuming unprojected WGS84
            self.wkt = get_spatial_ref_from_wkt('EPSG:4326').ExportToWkt()

    def copy(self, nc_out_path, 
                 datatype_map_dict={},
                 variable_options_dict={},
                 dim_range_dict={},
                 nc_format=None,
                 limit_dim_size=False,
                 empty_var_list=[],
                 invert_y=None):
        '''
        Function to copy a netCDF dataset to another one with potential changes to size, format, 
            variable creation options and datatypes.
            
            @param nc_in_path: path to existing netCDF input file 
            @param nc_out_path: path to netCDF output file 
            @param datatype_map_dict: dict containing any maps from source datatype to new datatype.
                e.g. datatype_map_dict={'uint64': 'uint32'}  would convert all uint64 variables to uint32.
            @param variable_options_dict: dict containing any overrides for per-variable variable creation 
                options. e.g. variable_options_dict={'sst': {'complevel': 2, 'zlib': True}} would apply
                compression to variable 'sst'
            @param dim_range_dict: dict of (start, end+1) tuples keyed by dimension name
            @param nc_format: output netCDF format - 'NETCDF3_CLASSIC', 'NETCDF3_64BIT_OFFSET', 
                'NETCDF3_64BIT_DATA', 'NETCDF4_CLASSIC', or 'NETCDF4'. Defaults to same as input format.  
            @param limit_dim_size: Boolean flag indicating whether unlimited dimensions should be fixed
            @param empty_var_list: List of strings denoting variable names for variables which should be created but not copied
            @param invert_y: Boolean parameter indicating whether copied Y axis should be Southwards positive (None means same as source)
        '''  
             
        if invert_y is None: # Default y-axis inversion to same as source
            invert_y = self.y_inverted
            
        flip_y = (invert_y != self.y_inverted)
        
        # Override default variable options with supplied ones for all data variables
        for data_variable in self.data_variable_list:
            variable_dict = dict(NetCDFUtils.DEFAULT_COPY_OPTIONS)
            variable_dict.update(variable_options_dict.get(data_variable.name) or {})
            variable_options_dict[data_variable.name] = variable_dict
                                
        nc_format = nc_format or self.netcdf_dataset.file_format 
        logger.info('Output format is %s' % nc_format)
        
        nc_output_dataset = netCDF4.Dataset(nc_out_path, mode="w", clobber=True, format=nc_format)
        
        try:
            dims_used = set()
            dim_size = {}
            for variable_name, variable in self.netcdf_dataset.variables.iteritems():
                dims_used |= set(variable.dimensions)
                
                for dimension_index in range(len(variable.dimensions)): 
                    dimension_name = variable.dimensions[dimension_index]
                    if dim_size.get(dimension_name):
                        continue
                        
                    dim_range = dim_range_dict.get(dimension_name)
                    if dim_range:
                        dim_size[dimension_name] = dim_range[1] - dim_range[0]
                    else:
                        dim_size[dimension_name] = variable.shape[dimension_index]
                    
            #logger.debug(dim_size)
            
            #Copy dimensions
            for dimension_name, dimension in self.netcdf_dataset.dimensions.iteritems():
                if dimension_name in dims_used: # Discard unused dimensions
                    logger.info('Copying dimension %s of length %d' % (dimension_name, dim_size[dimension_name]))
                    nc_output_dataset.createDimension(dimension_name, 
                                          dim_size[dimension_name] 
                                          if not dimension.isunlimited() or limit_dim_size 
                                          else None)
                else:
                    logger.info('Skipping unused dimension %s' % dimension_name)
    
            # Copy variables
            for variable_name, input_variable in self.netcdf_dataset.variables.iteritems():
                dtype = datatype_map_dict.get(str(input_variable.datatype)) or input_variable.datatype
                
                # Special case for "crs" or "transverse_mercator" - want byte datatype
                if input_variable == self.grid_mapping_variable: 
                    dtype = 'i1'
                    
                # Start off by copying options from input variable (if specified)
                var_options = input_variable.filters() or {}
                
                # Chunking is defined outside the filters() result
                chunking = input_variable.chunking()
                if chunking and chunking != 'contiguous':
                    # Input variable is chunked - use same chunking by default unless overridden
                    input_variable_chunking = [min(chunking[dimension_index], dim_size[input_variable.dimensions[dimension_index]])
                                                 for dimension_index in range(len(chunking))]
                elif (len(input_variable.dimensions) == 2 and 
                      variable_options_dict.get(variable_name) and
                      variable_options_dict.get(variable_name).get('chunksizes')
                      ): #TODO: Improve this
                    # If input variable is unchunked 2D and output chunking is specified - assume row chunking for input
                    input_variable_chunking = [1, dim_size[input_variable.dimensions[1]]]
                else:
                    # Input variable is not chunked
                    input_variable_chunking = None
                
                # Default to same chunking on input and output
                if input_variable_chunking: 
                    var_options['chunksizes'] = input_variable_chunking
                    
                if hasattr(input_variable, '_FillValue'):
                    var_options['fill_value'] = input_variable._FillValue
                    
                # Apply any supplied options over top of defaults
                var_options.update(variable_options_dict.get(variable_name) or {})
                
                # Ensure chunk sizes aren't bigger than variable sizes
                if var_options.get('chunksizes'):
                    for dimension_index in range(len(input_variable.dimensions)):
                        var_options['chunksizes'][dimension_index] = min(var_options['chunksizes'][dimension_index],
                                                                         dim_size[input_variable.dimensions[dimension_index]])
                             
                options_string = ' with options: %s' % ', '.join(['%s=%s' % item for item in var_options.iteritems()]) if var_options else ''   
                logger.info("Copying variable %s from datatype %s to datatype %s%s" % (variable_name, 
                                                                                       input_variable.datatype, 
                                                                                       dtype, 
                                                                                       options_string
                                                                                       )
                            )
                # Create output variable using var_options to specify output options
                output_variable = nc_output_dataset.createVariable(variable_name, 
                                              dtype, 
                                              input_variable.dimensions,
                                              **var_options
                                              )
                
                # Copy variable attributes
                logger.info('\tCopying %s attributes: %s' % (variable_name, ', '.join(input_variable.ncattrs())))
                output_variable.setncatts({k: input_variable.getncattr(k) for k in input_variable.ncattrs() if not k.startswith('_')})
                
                #===============================================================
                # if (flip_y and (input_variable == self.grid_mapping_variable)):                    
                #     output_GeoTransform = list(self.GeoTransform)
                #     output_GeoTransform[5] = - output_GeoTransform[5]
                #     output_variable.GeoTransform = ' '.join([str(value) for value in output_GeoTransform])
                #     logger.info('%s.GeoTransform rewritten as "%s"' % (variable_name, output_variable.GeoTransform))
                #===============================================================
    
                if variable_name not in empty_var_list:
                    # Copy data
                    if input_variable.shape: # array
                        overall_slices = [slice(*dim_range_dict[input_variable.dimensions[dimension_index]])  
                                  if dim_range_dict.get(input_variable.dimensions[dimension_index])
                                  else slice(0, input_variable.shape[dimension_index])
                                  for dimension_index in range(len(input_variable.dimensions))
                                 ]
                        #logger.debug('overall_slices={}.format(overall_slices))
                        logger.info('\tCopying %s array data of shape %s' % (variable_name,
                                                                             tuple([overall_slices[dimension_index].stop - overall_slices[dimension_index].start
                                                                                    for dimension_index in range(len(input_variable.dimensions))]
                                                                                   )
                                                                             )
                                    )
                        
                        if (not input_variable_chunking or 
                            len(input_variable.dimensions) != 2): 
                            # No chunking - Try to copy in one hit
                            
                            if ((input_variable == self.y_variable) and flip_y): 
                                # Y-axis flip required
                                assert len(overall_slices) == 1, 'y-axis variable should be one-dimensional'
                                overall_slices = [slice(overall_slices[0].stop-1, overall_slices[0].start-1 if overall_slices[0].start else None, -1)]
                                logger.info('\tInverting y-axis variable %s' % variable_name)
                                
                            output_variable[...] = input_variable[overall_slices]
                        
                        else: # Chunked - perform copy in pieces
                            #TODO: Improve this for small chunks
                            assert len(input_variable.dimensions) == 2, 'Can only chunk copy 2D data at the moment'
                            
                            # Use largest chunk sizes between input and output
                            piece_sizes = [max(var_options['chunksizes'][dimension_index],
                                              input_variable_chunking[dimension_index])
                                          for dimension_index in range(len(input_variable.dimensions))
                                         ]
        
                            piece_index_ranges = [(overall_slices[dimension_index].start / piece_sizes[dimension_index],
                                                  int(math.ceil(float(overall_slices[dimension_index].stop) / piece_sizes[dimension_index]))
                                                 )
                                                 for dimension_index in range(len(input_variable.dimensions))
                                                ]
                                                 
                            piece_counts = [int(math.ceil(float(dim_size[input_variable.dimensions[dimension_index]]) / 
                                                          piece_sizes[dimension_index]))
                                            for dimension_index in range(len(input_variable.dimensions)) 
                                            ]
                        
                            logger.info('\tCopying %s pieces of size %s cells' % (' x '.join([str(piece_count) for piece_count in piece_counts]),
                                                                          ' x '.join([str(piece_size) for piece_size in piece_sizes])
                                                                          )
                                        )
                            
                            try:
                                ydim_index = input_variable.dimensions.index(self.y_variable.name)
                            except ValueError:
                                ydim_index = None
                            
                            # Iterate over every piece
                            for piece_indices in itertools.product(*[range(piece_index_ranges[dimension_index][0], 
                                                                          piece_index_ranges[dimension_index][1])
                                                               for dimension_index in range(len(input_variable.dimensions))
                                                              ]
                                                            ):
                                
                                                   
                                logger.info('\t\tCopying piece %s' % (piece_indices,))
                                
                                piece_read_slices = [slice(max(overall_slices[dimension_index].start,
                                                         piece_indices[dimension_index] * piece_sizes[dimension_index]
                                                        ),                                                 
                                                     min(overall_slices[dimension_index].stop,
                                                         (piece_indices[dimension_index] + 1) * piece_sizes[dimension_index]
                                                        )
                                                    )
                                               for dimension_index in range(len(input_variable.dimensions))
                                               ]
                                
                                piece_write_slices = [slice(piece_read_slices[dimension_index].start - overall_slices[dimension_index].start,
                                                      piece_read_slices[dimension_index].stop - overall_slices[dimension_index].start,
                                                     )
                                                for dimension_index in range(len(input_variable.dimensions))
                                               ]
                                
                                if flip_y and ydim_index is not None:
                                    # Flip required
                                    piece_write_slices[ydim_index] = slice(output_variable.shape[ydim_index] - piece_write_slices[ydim_index].start -1, 
                                                                          output_variable.shape[ydim_index] - piece_write_slices[ydim_index].stop - 1 
                                                                            if (output_variable.shape[ydim_index] - piece_write_slices[ydim_index].stop) 
                                                                            else None, -1)
                                
                                #logger.debug(piece_read_slices, piece_write_slices)
                                
                                output_variable[piece_write_slices] = input_variable[piece_read_slices]
                        
                    else: # scalar variable - simple copy
                        logger.info('\tCopying %s scalar data' % variable_name)
                        output_variable = input_variable
                else:
                    logger.info('\tNot copying data for variable %s' % variable_name)
                    
            # Copy global attributes  
            logger.info("Copying global attributes: %s" % ', '.join(self.netcdf_dataset.__dict__.keys()))
            for item, value in self.netcdf_dataset.__dict__.items():
                if type(value) == str:
                    nc_output_dataset.__setattr__(item, value.encode('utf-8'))
                else:
                    nc_output_dataset.__setattr__(item, value)
                    
            logger.info('Finished copying netCDF dataset %s to %s.' % (self.nc_path, nc_out_path))
        
        finally:
            nc_output_dataset.close()
            
            
    @property
    def debug(self):
        return self._debug
    
    @debug.setter
    def debug(self, debug_value):
        if self._debug != debug_value or self._debug is None:
            self._debug = debug_value
            
            if self._debug:
                logger.setLevel(logging.DEBUG)
                logging.getLogger(self.__module__).setLevel(logging.DEBUG)
            else:
                logger.setLevel(logging.INFO)
                logging.getLogger(self.__module__).setLevel(logging.INFO)
                
        logger.debug('Logger {} set to level {}'.format(logger.name, logger.level))
        logging.getLogger(self.__module__).debug('Logger {} set to level {}'.format(self.__module__, logger.level))

def main():
    '''
    Main function for quick and dirty testing
    '''
    # Define command line arguments
    parser = argparse.ArgumentParser()
    
    parser.add_argument('-c', '--copy', 
                        dest='do_copy', 
                        action='store_const', 
                        const=True, default=False,
                        help='Copy netCDF files')
    parser.add_argument("--chunking", help="comma-separated list of chunk sizes for each dimension",
                        type=str)
    parser.add_argument("input_path")
    parser.add_argument("output_path")
    parser.add_argument('-i', '--invert_y', help='Store copy with y-axis indexing Southward positive', type=str)
    
    args = parser.parse_args()
    
    if args.invert_y is not None:
        invert_y = bool(strtobool(args.invert_y))
    else:
        invert_y = None # Default to same as source
    
    if args.do_copy:
        if args.chunking:
            chunking = [int(chunk_size.strip()) for chunk_size in args.chunking.split(',')]
        else:
            chunking = None
            
    ncu = NetCDFUtils(args.input_path)   
    
    ncu.copy(args.output_path, 
             #datatype_map_dict={},
             variable_options_dict={data_variable.name: {'chunksizes': chunking}
                               for data_variable in ncu.data_variable_list
                               } if chunking else {},
             #dim_range_dict={},
             #nc_format=None,
             #limit_dim_size=False
             invert_y=invert_y
             )
        

if __name__ == '__main__':
    main()<|MERGE_RESOLUTION|>--- conflicted
+++ resolved
@@ -29,16 +29,11 @@
 import argparse
 import re
 from distutils.util import strtobool
-<<<<<<< HEAD
-from ._crs_utils import get_spatial_ref_from_wkt
-
-=======
 from geophys_utils._crs_utils import get_spatial_ref_from_wkt
 import logging
 
 logger = logging.getLogger(__name__)
 logger.setLevel(logging.INFO) # Initial logging level for this module
->>>>>>> 3bb16acb
 
 class NetCDFUtils(object):
     '''
@@ -107,12 +102,11 @@
         try:
             self.wkt = self.grid_mapping_variable.spatial_ref
         except:
-            print "no crs"
-        try:
-            self.wkt = get_spatial_ref_from_wkt(self.grid_mapping_variable.epsg_code).ExportToWkt()
-        except:
-            #TODO: Do something a bit better than assuming unprojected WGS84
-            self.wkt = get_spatial_ref_from_wkt('EPSG:4326').ExportToWkt()
+            try:
+                self.wkt = get_spatial_ref_from_wkt(self.grid_mapping_variable.epsg_code).ExportToWkt()
+            except:
+                #TODO: Do something a bit better than assuming unprojected WGS84
+                self.wkt = get_spatial_ref_from_wkt('EPSG:4326').ExportToWkt()
 
     def copy(self, nc_out_path, 
                  datatype_map_dict={},

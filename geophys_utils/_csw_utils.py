--- conflicted
+++ resolved
@@ -1,240 +1,236 @@
-'''
-Created on 23Feb.,2017
-
-@author: u76345
-'''
-import re
-import copy
-from pprint import pprint
-from owslib import fes
-from owslib.csw import CatalogueServiceWeb
-from owslib.wms import WebMapService
-from owslib.wcs import WebCoverageService
-
-class CSWUtils(object):
-    '''
-    CSW query utilities
-    '''
-    DEFAULT_CSW_URL = 'http://ecat.ga.gov.au/geonetwork/srv/eng/csw' # GA's externally-facing eCat
-    DEFAULT_TIMEOUT = 30 # Timeout in seconds
-    DEFAULT_CRS = 'EPSG:4326' # Unprojected WGS84
-    DEFAULT_MAXRECORDS = 100 # Retrieve only this many datasets per CSW query
-    DEFAULT_MAXTOTALRECORDS = 500 # Maximum total number of records to retrieve
-
-    def __init__(self, csw_url=None, timeout=None):
-        '''
-        Constructor for CSWUtils class
-        @param csw_url: URL for CSW service. Defaults to value of CSWUtils.DEFAULT_CSW_URL
-        @param timeout: Timeout in seconds. Defaults to value of CSWUtils.DEFAULT_TIMEOUT
-        '''
-        csw_url = csw_url or CSWUtils.DEFAULT_CSW_URL
-        timeout = timeout or CSWUtils.DEFAULT_TIMEOUT
-        
-        self.csw = CatalogueServiceWeb(csw_url, timeout=timeout)
-        
-    def list_from_comma_separated_string(self, comma_separated_string):  
-        '''
-        Helper function to return list of strings from a comma-separated string
-        Substitute single-character wildcard for whitespace characters 
-        @param comma_separated_string: comma-separated string
-        @return: list of strings
-        '''
-        return [re.sub('(\s)', '_', keyword.strip()) for keyword in comma_separated_string.split(',')] 
-        
-    # A helper function for date range filtering
-    def get_date_filter(self, start_datetime=None, stop_datetime=None, constraint='overlaps'):
-        '''
-        Helper function to return a list containing a pair of FES filters for a date range
-        @param  start_datetime: datetime object for start of time period to search
-        @param stop_datetime: datetime object for end of time period to search
-        @param constraint: string value of either 'overlaps' or 'within' to indicate type of temporal search
-        
-        @return: list containing a pair of FES filters for a date range
-        '''
-        if start_datetime:
-            start_date_string = start_datetime.isoformat()
-        else:
-            start_date_string = '1900-01-01T00:00:00'
-            
-        if start_datetime:
-            stop_date_string = start_datetime.isoformat()
-        else:
-            stop_date_string = '2100-01-01T23:59:59'
-        
-        if constraint == 'overlaps':
-            start_filter = fes.PropertyIsLessThanOrEqualTo(propertyname='ows100:TempExtent_begin', literal=stop_date_string)
-            stop_filter = fes.PropertyIsGreaterThanOrEqualTo(propertyname='ows100:TempExtent_end', literal=start_date_string)
-        elif constraint == 'within':
-            start_filter = fes.PropertyIsGreaterThanOrEqualTo(propertyname='ows100:TempExtent_begin', literal=start_date_string)
-            stop_filter = fes.PropertyIsLessThanOrEqualTo(propertyname='ows100:TempExtent_end', literal=stop_date_string)
-        
-        return [start_filter, stop_filter]
-
-    def get_csw_info(self, fes_filters, maxrecords=None):
-        '''
-        Function to find all distributions for all records returned
-        Returns a nested dict keyed by UUID
-        @param fes_filters: List of fes filters to apply to CSW query
-        @param maxrecords: Maximum number of records to return per CSW query. Defaults to value of CSWUtils.DEFAULT_MAXRECORDS
-        
-        @return: Nested dict object containing information about each record including distributions
-        '''
-        dataset_dict = {} # Dataset details keyed by title
-    
-        maxrecords = maxrecords or CSWUtils.DEFAULT_MAXRECORDS 
-        startposition = 1 # N.B: This is 1-based, not 0-based
-        
-        while True: # Keep querying until all results have been retrieved
-            # apply all the filters using the "and" syntax: [[filter1, filter2]]
-            self.csw.getrecords2(constraints=[fes_filters], 
-                                 esn='full', 
-                                 maxrecords=maxrecords, 
-                                 startposition=startposition)
-            
-    #        print 'csw.request = %s' % csw.request
-    #        print 'csw.response = %s' % csw.response
-            
-            record_count = len(self.csw.records)
-    
-            for uuid in self.csw.records.keys():
-                record = self.csw.records[uuid]
-                title = record.title
-                
-                # Ignore datasets with no distributions
-                if not record.uris:
-                    #print 'No distribution(s) found for "%s"' % title
-                    continue
-                    
-#                print 'bbox = %s' % record.bbox.__dict__
-                    
-                record_dict = {'uuid': uuid,
-                               'title': title,
-                               'publisher': record.publisher,
-                               'author': record.creator,
-                               'abstract': record.abstract,
-<<<<<<< HEAD
-=======
-                               'bbox': [record.bbox.minx, record.bbox.minx, record.bbox.maxx, record.bbox.maxy],
-                               'bbox_crs': record.bbox.crs or CSWUtils.DEFAULT_CRS
->>>>>>> d207736c
-                              }
-
-                if record.bbox:
-                    record_dict['bbox'] = [record.bbox.minx, record.bbox.minx, record.bbox.maxx, record.bbox.maxy],
-                    record_dict['bbox_crs'] = record.bbox.crs or 'EPSG:4326'
-
-                distribution_info_list = copy.deepcopy(record.uris)
-
-                # Add layer information for web services
-                for distribution_info in [distribution_info 
-                                          for distribution_info in distribution_info_list 
-                                          if distribution_info['protocol'] == 'OGC:WMS'
-                                          ]:
-                    wms = WebMapService(distribution_info['url'], version='1.1.1')
-                    distribution_info['layers'] = wms.contents.keys()
- 
-                for distribution_info in [distribution_info 
-                                          for distribution_info in distribution_info_list 
-                                          if distribution_info['protocol'] == 'OGC:WCS'
-                                          ]:
-                    wcs = WebCoverageService(distribution_info['url'], version='1.0.0')
-                    distribution_info['layers'] = wcs.contents.keys()
-
-                record_dict['distributions'] = distribution_info_list
-                record_dict['keywords'] = record.subjects
-
-                dataset_dict[uuid] = record_dict
-                #print '%d distribution(s) found for "%s"' % (len(info_list), title)
-
-            if len(dataset_dict) >= CSWUtils.DEFAULT_MAXTOTALRECORDS:  # Don't go around again for another query - maximum retrieved
-                break
-
-            if record_count < maxrecords:  # Don't go around again for another query - should be the end
-                break
-
-            startposition += maxrecords
-            
-        #assert distribution_dict, 'No URLs found'  
-        #print '%d records found.' % len(dataset_dict)
-        return dataset_dict
-
-    def query_csw(self, 
-                  keyword_list=None, 
-                  bounding_box=None, 
-                  bounding_box_crs=None,
-                  anytext_list=None, 
-                  titleword_list=None,
-                  start_datetime=None,
-                  stop_datetime=None
-                  ):
-        '''
-        Function to query CSW using AND combination of provided search parameters
-        @param keyword_list: List of strings or comma-separated string containing keyword search terms
-        @param bounding_box: Bounding box to search as a list of ordinates [bbox.minx, bbox.minx, bbox.maxx, bbox.maxy]
-        @param bounding_box_crs: Coordinate reference system for bounding box. Defaults to value of CSWUtils.DEFAULT_CRS 
-        @param anytext_list: List of strings or comma-separated string containing any text search terms 
-        @param titleword: List of strings or comma-separated string containing title search terms 
-        @param start_datetime: Datetime object defining start of temporal search period
-        @param stop_datetime: Datetime object defining end of temporal search period
-        '''
-        
-        bounding_box_crs = bounding_box_crs or CSWUtils.DEFAULT_CRS
-
-        # Convert strings to lists if required
-        if type(keyword_list) == str:
-            keyword_list = self.list_from_comma_separated_string(keyword_list)
-            
-        if type(anytext_list) == str:
-            anytext_list = self.list_from_comma_separated_string(anytext_list)
-
-        if type(titleword_list) == str:
-            titleword_list = self.list_from_comma_separated_string(titleword_list)
-
-        # Build filter list
-        fes_filter_list = []    
-        if keyword_list:
-            fes_filter_list += [fes.PropertyIsLike(propertyname='Subject', literal=keyword, matchCase=False) for keyword in keyword_list]
-        if anytext_list:
-            fes_filter_list += [fes.PropertyIsLike(propertyname='anyText', literal=phrase, matchCase=False) for phrase in anytext_list]
-        if start_datetime or stop_datetime:
-            fes_filter_list += self.get_date_filter(start_datetime, stop_datetime)
-<<<<<<< HEAD
-        if titleword_list:
-            fes_filter_list += [fes.PropertyIsLike(propertyname='title', literal=titleword, matchCase=False) for titleword in titleword_list]
-        if bounding_box:
-            fes_filter_list += [fes.BBox(bounding_box, crs=bounding_box_crs)]
-
-
-        if len(fes_filter_list) == 1:
-            fes_filter_list = fes_filter_list[0]
-        print fes_filter_list
-
-=======
-            
-        assert fes_filter_list, 'No search criteria defined'
-        
->>>>>>> d207736c
-        return self.get_csw_info(fes_filter_list)
-            
-def main():
-    '''
-    Quick and dirty main function for on-the-fly testing
-    '''
-    #keywords = "Geophysical National Coverage, NCI, geoscientific%Information, grid" # National Coverages
-    keywords = "TMI, magnetics, NCI, AU, Magnetism and Palaeomagnetism, Airborne Digital Data, Geophysical Survey, grid" # Magnetic survey grids
-    #titlewords = "onshore, gravity, grid, Australia, 2016"
-    anytext = "Magnetism, Palaeomagnetism"
-    bounds = [148.996, -35.48, 149.399, -35.124]
-
-    cswu = CSWUtils()
-    
-    result_dict = cswu.query_csw(keyword_list=keywords, bounding_box=bounds, anytext_list=anytext)
-    #result_dict = cswu.query_csw(titleword_list=titlewords)
-
-
-    pprint(result_dict)
-    
-    print '%d results found.' % len(result_dict)
-
-if __name__ == '__main__':
+'''
+Created on 23Feb.,2017
+
+@author: u76345
+'''
+import re
+import copy
+from pprint import pprint
+from owslib import fes
+from owslib.csw import CatalogueServiceWeb
+from owslib.wms import WebMapService
+from owslib.wcs import WebCoverageService
+
+class CSWUtils(object):
+    '''
+    CSW query utilities
+    '''
+    DEFAULT_CSW_URL = 'http://ecat.ga.gov.au/geonetwork/srv/eng/csw' # GA's externally-facing eCat
+    DEFAULT_TIMEOUT = 30 # Timeout in seconds
+    DEFAULT_CRS = 'EPSG:4326' # Unprojected WGS84
+    DEFAULT_MAXRECORDS = 100 # Retrieve only this many datasets per CSW query
+    DEFAULT_MAXTOTALRECORDS = 500 # Maximum total number of records to retrieve
+
+    def __init__(self, csw_url=None, timeout=None):
+        '''
+        Constructor for CSWUtils class
+        @param csw_url: URL for CSW service. Defaults to value of CSWUtils.DEFAULT_CSW_URL
+        @param timeout: Timeout in seconds. Defaults to value of CSWUtils.DEFAULT_TIMEOUT
+        '''
+        csw_url = csw_url or CSWUtils.DEFAULT_CSW_URL
+        timeout = timeout or CSWUtils.DEFAULT_TIMEOUT
+        
+        self.csw = CatalogueServiceWeb(csw_url, timeout=timeout)
+        
+    def list_from_comma_separated_string(self, comma_separated_string):  
+        '''
+        Helper function to return list of strings from a comma-separated string
+        Substitute single-character wildcard for whitespace characters 
+        @param comma_separated_string: comma-separated string
+        @return: list of strings
+        '''
+        return [re.sub('(\s)', '_', keyword.strip()) for keyword in comma_separated_string.split(',')] 
+        
+    # A helper function for date range filtering
+    def get_date_filter(self, start_datetime=None, stop_datetime=None, constraint='overlaps'):
+        '''
+        Helper function to return a list containing a pair of FES filters for a date range
+        @param  start_datetime: datetime object for start of time period to search
+        @param stop_datetime: datetime object for end of time period to search
+        @param constraint: string value of either 'overlaps' or 'within' to indicate type of temporal search
+        
+        @return: list containing a pair of FES filters for a date range
+        '''
+        if start_datetime:
+            start_date_string = start_datetime.isoformat()
+        else:
+            start_date_string = '1900-01-01T00:00:00'
+            
+        if start_datetime:
+            stop_date_string = start_datetime.isoformat()
+        else:
+            stop_date_string = '2100-01-01T23:59:59'
+        
+        if constraint == 'overlaps':
+            start_filter = fes.PropertyIsLessThanOrEqualTo(propertyname='ows100:TempExtent_begin', literal=stop_date_string)
+            stop_filter = fes.PropertyIsGreaterThanOrEqualTo(propertyname='ows100:TempExtent_end', literal=start_date_string)
+        elif constraint == 'within':
+            start_filter = fes.PropertyIsGreaterThanOrEqualTo(propertyname='ows100:TempExtent_begin', literal=start_date_string)
+            stop_filter = fes.PropertyIsLessThanOrEqualTo(propertyname='ows100:TempExtent_end', literal=stop_date_string)
+        
+        return [start_filter, stop_filter]
+
+    def get_csw_info(self, fes_filters, maxrecords=None):
+        '''
+        Function to find all distributions for all records returned
+        Returns a nested dict keyed by UUID
+        @param fes_filters: List of fes filters to apply to CSW query
+        @param maxrecords: Maximum number of records to return per CSW query. Defaults to value of CSWUtils.DEFAULT_MAXRECORDS
+        
+        @return: Nested dict object containing information about each record including distributions
+        '''
+        dataset_dict = {} # Dataset details keyed by title
+    
+        maxrecords = maxrecords or CSWUtils.DEFAULT_MAXRECORDS 
+        startposition = 1 # N.B: This is 1-based, not 0-based
+        
+        while True: # Keep querying until all results have been retrieved
+            # apply all the filters using the "and" syntax: [[filter1, filter2]]
+            self.csw.getrecords2(constraints=[fes_filters], 
+                                 esn='full', 
+                                 maxrecords=maxrecords, 
+                                 startposition=startposition)
+            
+    #        print 'csw.request = %s' % csw.request
+    #        print 'csw.response = %s' % csw.response
+            
+            record_count = len(self.csw.records)
+    
+            for uuid in self.csw.records.keys():
+                record = self.csw.records[uuid]
+                title = record.title
+                
+                # Ignore datasets with no distributions
+                if not record.uris:
+                    #print 'No distribution(s) found for "%s"' % title
+                    continue
+                    
+#                print 'bbox = %s' % record.bbox.__dict__
+                    
+                record_dict = {'uuid': uuid,
+                               'title': title,
+                               'publisher': record.publisher,
+                               'author': record.creator,
+                               'abstract': record.abstract,
+                              }
+
+                if record.bbox:
+                    record_dict['bbox'] = [record.bbox.minx, record.bbox.minx, record.bbox.maxx, record.bbox.maxy],
+                    record_dict['bbox_crs'] = record.bbox.crs or 'EPSG:4326'
+
+                distribution_info_list = copy.deepcopy(record.uris)
+
+                # Add layer information for web services
+                for distribution_info in [distribution_info 
+                                          for distribution_info in distribution_info_list 
+                                          if distribution_info['protocol'] == 'OGC:WMS'
+                                          ]:
+                    wms = WebMapService(distribution_info['url'], version='1.1.1')
+                    distribution_info['layers'] = wms.contents.keys()
+ 
+                for distribution_info in [distribution_info 
+                                          for distribution_info in distribution_info_list 
+                                          if distribution_info['protocol'] == 'OGC:WCS'
+                                          ]:
+                    wcs = WebCoverageService(distribution_info['url'], version='1.0.0')
+                    distribution_info['layers'] = wcs.contents.keys()
+
+                record_dict['distributions'] = distribution_info_list
+                record_dict['keywords'] = record.subjects
+
+                dataset_dict[uuid] = record_dict
+                #print '%d distribution(s) found for "%s"' % (len(info_list), title)
+
+            if len(dataset_dict) >= CSWUtils.DEFAULT_MAXTOTALRECORDS:  # Don't go around again for another query - maximum retrieved
+                break
+
+            if record_count < maxrecords:  # Don't go around again for another query - should be the end
+                break
+
+            startposition += maxrecords
+            
+        #assert distribution_dict, 'No URLs found'  
+        #print '%d records found.' % len(dataset_dict)
+        return dataset_dict
+
+    def query_csw(self, 
+                  keyword_list=None, 
+                  bounding_box=None, 
+                  bounding_box_crs=None,
+                  anytext_list=None, 
+                  titleword_list=None,
+                  start_datetime=None,
+                  stop_datetime=None
+                  ):
+        '''
+        Function to query CSW using AND combination of provided search parameters
+        @param keyword_list: List of strings or comma-separated string containing keyword search terms
+        @param bounding_box: Bounding box to search as a list of ordinates [bbox.minx, bbox.minx, bbox.maxx, bbox.maxy]
+        @param bounding_box_crs: Coordinate reference system for bounding box. Defaults to value of CSWUtils.DEFAULT_CRS
+        @param anytext_list: List of strings or comma-separated string containing any text search terms
+        @param titleword: List of strings or comma-separated string containing title search terms
+        @param start_datetime: Datetime object defining start of temporal search period
+        @param stop_datetime: Datetime object defining end of temporal search period
+        '''
+        
+        bounding_box_crs = bounding_box_crs or CSWUtils.DEFAULT_CRS
+
+        # Convert strings to lists if required
+        if type(keyword_list) == str:
+            keyword_list = self.list_from_comma_separated_string(keyword_list)
+            
+        if type(anytext_list) == str:
+            anytext_list = self.list_from_comma_separated_string(anytext_list)
+
+        if type(titleword_list) == str:
+            titleword_list = self.list_from_comma_separated_string(titleword_list)
+
+        # Build filter list
+        fes_filter_list = []    
+        if keyword_list:
+            fes_filter_list += [fes.PropertyIsLike(propertyname='Subject', literal=keyword, matchCase=False) for keyword in keyword_list]
+        if anytext_list:
+            fes_filter_list += [fes.PropertyIsLike(propertyname='anyText', literal=phrase, matchCase=False) for phrase in anytext_list]
+        if start_datetime or stop_datetime:
+            fes_filter_list += self.get_date_filter(start_datetime, stop_datetime)
+        if titleword_list:
+            fes_filter_list += [fes.PropertyIsLike(propertyname='title', literal=titleword, matchCase=False) for titleword in titleword_list]
+        if bounding_box:
+            fes_filter_list += [fes.BBox(bounding_box, crs=bounding_box_crs)]
+
+        assert fes_filter_list, 'No search criteria defined'
+
+        if titleword_list:
+            fes_filter_list += [fes.PropertyIsLike(propertyname='title', literal=titleword, matchCase=False) for titleword in titleword_list]
+        if bounding_box:
+            fes_filter_list += [fes.BBox(bounding_box, crs=bounding_box_crs)]
+
+
+        if len(fes_filter_list) == 1:
+            fes_filter_list = fes_filter_list[0]
+        print fes_filter_list
+
+        return self.get_csw_info(fes_filter_list)
+            
+def main():
+    '''
+    Quick and dirty main function for on-the-fly testing
+    '''
+    #keywords = "Geophysical National Coverage, NCI, geoscientific%Information, grid" # National Coverages
+    keywords = "TMI, magnetics, NCI, AU, Magnetism and Palaeomagnetism, Airborne Digital Data, Geophysical Survey, grid" # Magnetic survey grids
+    #titlewords = "onshore, gravity, grid, Australia, 2016"
+    anytext = "Magnetism, Palaeomagnetism"
+    bounds = [148.996, -35.48, 149.399, -35.124]
+
+    cswu = CSWUtils()
+    
+    result_dict = cswu.query_csw(keyword_list=keywords, bounding_box=bounds, anytext_list=anytext)
+    #result_dict = cswu.query_csw(titleword_list=titlewords)
+
+
+    pprint(result_dict)
+    
+    print '%d results found.' % len(result_dict)
+
+if __name__ == '__main__':
     main()
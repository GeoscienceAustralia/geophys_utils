#!/usr/bin/env python

# ===============================================================================
#    Copyright 2017 Geoscience Australia
# 
#    Licensed under the Apache License, Version 2.0 (the "License");
#    you may not use this file except in compliance with the License.
#    You may obtain a copy of the License at
# 
#        http://www.apache.org/licenses/LICENSE-2.0
# 
#    Unless required by applicable law or agreed to in writing, software
#    distributed under the License is distributed on an "AS IS" BASIS,
#    WITHOUT WARRANTIES OR CONDITIONS OF ANY KIND, either express or implied.
#    See the License for the specific language governing permissions and
#    limitations under the License.
# ===============================================================================
'''
Created on 18Jun.,2018

@author: Andrew Turner & Alex Ip
'''
import netCDF4
from geophys_utils import NetCDFPointUtils
import numpy as np
from geophys_utils import get_spatial_ref_from_wkt
import matplotlib.pyplot as plt
import cartopy.crs as ccrs
import cartopy.io.img_tiles as cimgt
from math import log10, floor, pow
import gc


def plot_point_dataset(netcdf_point_utils,
                       variable_to_map,
                       utm_bbox=None,
                       plot_title=None,
                       colour_scheme='binary',
                       point_size=1.5,
                       point_step=1,
                       save_path=False,
                       count_dict=None
                       ):
    print(save_path)
    '''
    Function to plot data points on a map
    @param netcdf_point_utils: NetCDFPointUtils object wrapping a netCDF dataset
    @param variable_to_map: String specifying variable name for colour map
    @param utm_bbox: UTM Bounding box of form [xmin, ymin, xmax, ymax] or None for all points. Default=None
    @param plot_title: String to prefix before dataset title. Default=None for dataset title or dataset basename
    @param colour_scheme: String specifying colour scheme for data points. Default='binary'
    @param point_size: Point size for data points. Default=10
    @param point_step: Point step between plotted points - used to skip points in dense datasets. Default=1 
    '''

    def rescale_array(input_np_array, new_range_min=0, new_range_max=1):
        old_min = input_np_array.min()
        old_range = input_np_array.max() - old_min
        new_range = new_range_max - new_range_min

        scaled_np_array = ((input_np_array - old_min) / old_range * new_range) + new_range_min

        return scaled_np_array

    try:
        utm_wkt, utm_coords = netcdf_point_utils.utm_coords(netcdf_point_utils.xycoords)
    except:
        pass

    # print(utm_coords)
    # print("HANDLE MASKED COORDS")
    # utm_coords = np.ma.filled(utm_coords.astype(float), np.nan)
    # print(utm_coords)

    utm_zone = get_spatial_ref_from_wkt(utm_wkt).GetUTMZone()  # -ve for Southern Hemisphere
    southern_hemisphere = (utm_zone < 0)
    utm_zone = abs(utm_zone)
    projection = ccrs.UTM(zone=utm_zone, southern_hemisphere=southern_hemisphere)
    # print('utm_zone = {}'.format(utm_zone))
    # #print(utm_coords)

    variable = netcdf_point_utils.netcdf_dataset.variables[variable_to_map]
    print(variable)
    try:
        variable = np.ma.filled(variable.astype(int), 0)
    except:
        pass
    # Set geographic range of plot
    if utm_bbox is None:
        utm_bbox = [
            np.min(utm_coords[:, 0]),
            np.min(utm_coords[:, 1]),
            np.max(utm_coords[:, 0]),
            np.max(utm_coords[:, 1])
        ]
        spatial_mask = np.ones(shape=variable.shape, dtype='Bool')
    else:
        spatial_mask = np.logical_and(np.logical_and((utm_bbox[0] <= utm_coords[:, 0]),
                                                     (utm_coords[:, 0] <= utm_bbox[2])),
                                      np.logical_and((utm_bbox[1] <= utm_coords[:, 1]),
                                                     (utm_coords[:, 1] <= utm_bbox[3]))
                                      )
        utm_coords = utm_coords[spatial_mask]

    print('{} points in UTM bounding box: {}'.format(np.count_nonzero(spatial_mask), utm_bbox))
    # print(utm_coords)

    # compute area
    range_x = utm_bbox[2] - utm_bbox[0]
    range_y = utm_bbox[3] - utm_bbox[1]
    print("range_x in metres: {}".format(range_x))
    print("range_y in metres: {}".format(range_y))
    colour_array = rescale_array(variable[spatial_mask], 0, 1)
    fig_height = range_y * 0.0005
    fig_width = range_x * 0.0005

    font_size = fig_width * 0.1 + 40
    print("fig_width in metres: {}".format(fig_width))
    print("fig_height in metres: {}".format(fig_height))
    fig = plt.figure(figsize=(fig_width, fig_height))

    point_size = fig_height * fig_width * 0.0001 + 0.4
    print(point_size)

    ax = fig.add_subplot(1, 1, 1, projection=projection)
    if plot_title is None:
        if hasattr(netcdf_point_utils.netcdf_dataset, 'title'):
            plot_title = netcdf_point_utils.netcdf_dataset.title + str(point_size)
        else:
            plot_title = netcdf_point_utils.netcdf_dataset.filepath() + ' ' + str(point_size)
    ax.set_title(plot_title, fontsize=font_size)

    # map_image = cimgt.OSM() # https://www.openstreetmap.org/about
    map_image = cimgt.StamenTerrain()  # http://maps.stamen.com/
    # map_image = cimgt.QuadtreeTiles()
    # print(map_image.__dict__)
    ax.add_image(map_image, 10)

    # Compute and set regular tick spacing

    x_increment = pow(10.0, floor(log10(range_x))) / 2
    y_increment = pow(10.0, floor(log10(range_y))) / 2
    x_ticks = np.arange((utm_bbox[0] // x_increment + 1) * x_increment, utm_bbox[2], x_increment)
    y_ticks = np.arange((utm_bbox[1] // y_increment + 1) * y_increment, utm_bbox[3], y_increment)
    plt.xticks(x_ticks, rotation=45)
    plt.yticks(y_ticks)

    # set the x and y axis labels
    plt.xlabel("Eastings (m)", rotation=0, labelpad=20, fontsize=font_size)
    plt.ylabel("Northings (m)", rotation=90, labelpad=20, fontsize=font_size)

    # See link for possible colourmap schemes: https://matplotlib.org/examples/color/colormaps_reference.html
    cm = plt.cm.get_cmap(colour_scheme)

    # build a scatter plot of the specified data, define marker, spatial reference system, and the chosen colour map type
    sc = ax.scatter(utm_coords[::point_step, 0],
                    utm_coords[::point_step, 1],
                    marker='o',
                    c=colour_array[::point_step],
                    s=point_size,
                    alpha=0.9,
                    transform=projection,
                    cmap=cm
                    )
    # set up text box

    measured = count_dict[0]

    if 1 in count_dict:
        interpolated = count_dict[1]
    else:
        interpolated = 0
    if 2 in count_dict:
        extrapolated = count_dict[2]
    else:
        extrapolated = 0

    textstr = 'Measure Points Count: {0} \n' \
              'Interpolated Points Count: {1} \n' \
              'Extrapolated Points Count: {2} \n'.format(measured, interpolated, extrapolated)
    props = dict(boxstyle='round', facecolor='wheat', alpha=0.5)
    ax.text(0.0, 0.0, textstr, transform=ax.transAxes, fontsize=font_size,
            verticalalignment='top', bbox=props)

    # set the colour bar ticks and labels
<<<<<<< HEAD
    try:  # not all variables have units. These will fail on the try and produce the map without tick labels.
        cb = plt.colorbar(sc, ticks=[0, 1])
        cb.ax.set_yticklabels(
            [str(np.min(variable[spatial_mask])), str(np.max(variable[spatial_mask]))])  # vertically oriented colorbar
=======
    try: # not all variables have units. These will fail on the try and produce the map without tick labels.
        cb = plt.colorbar(sc, ticks=[0, 1])
        cb.ax.set_yticklabels([str(np.min(variable[spatial_mask])), str(np.max(variable[spatial_mask]))])  # vertically oriented colorbar
>>>>>>> 262f76ab

        cb.set_label("{} {}".format(variable.long_name, variable.units))
    except:
        pass
<<<<<<< HEAD

    if save_path:
        print("IS IT GETTING HERE?")
        saved = False
        try_counter = 0
        while not saved:
            try:
                try_counter = try_counter + 1
                print("attempt: {}".format(try_counter))
                # print(gc.get_objects())
                plt.savefig(save_path, debug=True)
                # print(gc.get_objects())
                plt.clf()
                # print(gc.get_objects())
                plt.close()
                # print(gc.get_objects())
                # cm.close()
                # print(gc.get_objects())
                # sc.close()
                # print(gc.get_objects())
                # fig.clf()
                print('before garbage collection')
                print(gc.get_count())
                saved = True
                print('saved')
                gc.collect()
                print('after garbage collection')
                print(gc.get_count())
            except:
                pass


    else:
        plt.show()
        plt.clf()
        plt.close()
        cm.close()
        sc.close()
        fig.clf()
        gc.collect()
=======
>>>>>>> 262f76ab


def main():
    '''
    main function for quick and dirty testing
    '''
    # Create NetCDFPointUtils object for specified netCDF dataset
    netcdf_path = 'http://dapds00.nci.org.au/thredds/dodsC/uc0/rr2_dev/axi547/ground_gravity/point_datasets/201780.nc'
    # netcdf_path = 'E:\\Temp\\gravity_point_test\\201780.nc'

    netcdf_dataset = netCDF4.Dataset(netcdf_path)
    npu = NetCDFPointUtils(netcdf_dataset)

    # Plot spatial subset
    plot_point_dataset(npu,
                       'Bouguer',
                       utm_bbox=[630000, 7980000, 680000, 8030000],
                       colour_scheme='gist_heat',
                       point_size=50
                       )


if __name__ == '__main__':
    main()<|MERGE_RESOLUTION|>--- conflicted
+++ resolved
@@ -1,6 +1,6 @@
 #!/usr/bin/env python
 
-# ===============================================================================
+#===============================================================================
 #    Copyright 2017 Geoscience Australia
 # 
 #    Licensed under the Apache License, Version 2.0 (the "License");
@@ -14,7 +14,7 @@
 #    WITHOUT WARRANTIES OR CONDITIONS OF ANY KIND, either express or implied.
 #    See the License for the specific language governing permissions and
 #    limitations under the License.
-# ===============================================================================
+#===============================================================================
 '''
 Created on 18Jun.,2018
 
@@ -28,20 +28,15 @@
 import cartopy.crs as ccrs
 import cartopy.io.img_tiles as cimgt
 from math import log10, floor, pow
-import gc
-
 
 def plot_point_dataset(netcdf_point_utils,
                        variable_to_map,
                        utm_bbox=None,
                        plot_title=None,
                        colour_scheme='binary',
-                       point_size=1.5,
-                       point_step=1,
-                       save_path=False,
-                       count_dict=None
+                       point_size=10,
+                       point_step=1
                        ):
-    print(save_path)
     '''
     Function to plot data points on a map
     @param netcdf_point_utils: NetCDFPointUtils object wrapping a netCDF dataset
@@ -52,195 +47,105 @@
     @param point_size: Point size for data points. Default=10
     @param point_step: Point step between plotted points - used to skip points in dense datasets. Default=1 
     '''
-
     def rescale_array(input_np_array, new_range_min=0, new_range_max=1):
         old_min = input_np_array.min()
         old_range = input_np_array.max() - old_min
         new_range = new_range_max - new_range_min
+    
+        scaled_np_array = ((input_np_array - old_min) / old_range * new_range) + new_range_min
+    
+        return scaled_np_array
+    
+    if plot_title is None:
+        if hasattr(netcdf_point_utils.netcdf_dataset, 'title'):
+            plot_title = netcdf_point_utils.netcdf_dataset.title
+        else:   
+            plot_title = netcdf_point_utils.netcdf_dataset.filepath()
 
-        scaled_np_array = ((input_np_array - old_min) / old_range * new_range) + new_range_min
+    utm_wkt, utm_coords = netcdf_point_utils.utm_coords(netcdf_point_utils.xycoords)
 
-        return scaled_np_array
-
-    try:
-        utm_wkt, utm_coords = netcdf_point_utils.utm_coords(netcdf_point_utils.xycoords)
-    except:
-        pass
-
-    # print(utm_coords)
-    # print("HANDLE MASKED COORDS")
-    # utm_coords = np.ma.filled(utm_coords.astype(float), np.nan)
-    # print(utm_coords)
-
-    utm_zone = get_spatial_ref_from_wkt(utm_wkt).GetUTMZone()  # -ve for Southern Hemisphere
+    utm_zone = get_spatial_ref_from_wkt(utm_wkt).GetUTMZone() # -ve for Southern Hemisphere
     southern_hemisphere = (utm_zone < 0)
     utm_zone = abs(utm_zone)
     projection = ccrs.UTM(zone=utm_zone, southern_hemisphere=southern_hemisphere)
-    # print('utm_zone = {}'.format(utm_zone))
-    # #print(utm_coords)
+    print('utm_zone = {}'.format(utm_zone))
+    #print(utm_coords)
 
     variable = netcdf_point_utils.netcdf_dataset.variables[variable_to_map]
-    print(variable)
-    try:
-        variable = np.ma.filled(variable.astype(int), 0)
-    except:
-        pass
+
     # Set geographic range of plot
     if utm_bbox is None:
         utm_bbox = [
-            np.min(utm_coords[:, 0]),
-            np.min(utm_coords[:, 1]),
-            np.max(utm_coords[:, 0]),
-            np.max(utm_coords[:, 1])
-        ]
+            np.min(utm_coords[:,0]),
+            np.min(utm_coords[:,1]),
+            np.max(utm_coords[:,0]),
+            np.max(utm_coords[:,1])
+            ]
         spatial_mask = np.ones(shape=variable.shape, dtype='Bool')
     else:
-        spatial_mask = np.logical_and(np.logical_and((utm_bbox[0] <= utm_coords[:, 0]),
-                                                     (utm_coords[:, 0] <= utm_bbox[2])),
-                                      np.logical_and((utm_bbox[1] <= utm_coords[:, 1]),
-                                                     (utm_coords[:, 1] <= utm_bbox[3]))
+        spatial_mask = np.logical_and(np.logical_and((utm_bbox[0] <= utm_coords[:,0]), 
+                                                     (utm_coords[:,0] <= utm_bbox[2])), 
+                                      np.logical_and((utm_bbox[1] <= utm_coords[:,1]), 
+                                                     (utm_coords[:,1] <= utm_bbox[3]))
                                       )
         utm_coords = utm_coords[spatial_mask]
+    
+    print('{} points in UTM bounding box: {}'.format(np.count_nonzero(spatial_mask), utm_bbox))
+    #print(utm_coords)
+    
+    colour_array = rescale_array(variable[spatial_mask], 0, 1)
 
-    print('{} points in UTM bounding box: {}'.format(np.count_nonzero(spatial_mask), utm_bbox))
-    # print(utm_coords)
-
-    # compute area
-    range_x = utm_bbox[2] - utm_bbox[0]
-    range_y = utm_bbox[3] - utm_bbox[1]
-    print("range_x in metres: {}".format(range_x))
-    print("range_y in metres: {}".format(range_y))
-    colour_array = rescale_array(variable[spatial_mask], 0, 1)
-    fig_height = range_y * 0.0005
-    fig_width = range_x * 0.0005
-
-    font_size = fig_width * 0.1 + 40
-    print("fig_width in metres: {}".format(fig_width))
-    print("fig_height in metres: {}".format(fig_height))
-    fig = plt.figure(figsize=(fig_width, fig_height))
-
-    point_size = fig_height * fig_width * 0.0001 + 0.4
-    print(point_size)
+    fig = plt.figure(figsize=(30,30))
 
     ax = fig.add_subplot(1, 1, 1, projection=projection)
-    if plot_title is None:
-        if hasattr(netcdf_point_utils.netcdf_dataset, 'title'):
-            plot_title = netcdf_point_utils.netcdf_dataset.title + str(point_size)
-        else:
-            plot_title = netcdf_point_utils.netcdf_dataset.filepath() + ' ' + str(point_size)
-    ax.set_title(plot_title, fontsize=font_size)
 
-    # map_image = cimgt.OSM() # https://www.openstreetmap.org/about
-    map_image = cimgt.StamenTerrain()  # http://maps.stamen.com/
-    # map_image = cimgt.QuadtreeTiles()
-    # print(map_image.__dict__)
+    ax.set_title(plot_title)
+
+    #map_image = cimgt.OSM() # https://www.openstreetmap.org/about
+    #map_image = cimgt.StamenTerrain() # http://maps.stamen.com/
+    map_image = cimgt.QuadtreeTiles()
+    #print(map_image.__dict__)
     ax.add_image(map_image, 10)
 
     # Compute and set regular tick spacing
-
+    range_x = utm_bbox[2] - utm_bbox[0]
+    range_y = utm_bbox[3] - utm_bbox[1]       
     x_increment = pow(10.0, floor(log10(range_x))) / 2
-    y_increment = pow(10.0, floor(log10(range_y))) / 2
-    x_ticks = np.arange((utm_bbox[0] // x_increment + 1) * x_increment, utm_bbox[2], x_increment)
-    y_ticks = np.arange((utm_bbox[1] // y_increment + 1) * y_increment, utm_bbox[3], y_increment)
+    y_increment = pow(10.0, floor(log10(range_y))) / 2        
+    x_ticks = np.arange((utm_bbox[0]//x_increment+1)*x_increment, utm_bbox[2], x_increment)
+    y_ticks = np.arange((utm_bbox[1]//y_increment+1)*y_increment, utm_bbox[3], y_increment)
     plt.xticks(x_ticks, rotation=45)
     plt.yticks(y_ticks)
 
     # set the x and y axis labels
-    plt.xlabel("Eastings (m)", rotation=0, labelpad=20, fontsize=font_size)
-    plt.ylabel("Northings (m)", rotation=90, labelpad=20, fontsize=font_size)
+    plt.xlabel("Eastings (m)", rotation=0, labelpad=20)
+    plt.ylabel("Northings (m)", rotation=90, labelpad=20)
 
     # See link for possible colourmap schemes: https://matplotlib.org/examples/color/colormaps_reference.html
     cm = plt.cm.get_cmap(colour_scheme)
 
     # build a scatter plot of the specified data, define marker, spatial reference system, and the chosen colour map type
-    sc = ax.scatter(utm_coords[::point_step, 0],
-                    utm_coords[::point_step, 1],
-                    marker='o',
-                    c=colour_array[::point_step],
-                    s=point_size,
-                    alpha=0.9,
-                    transform=projection,
+    sc = ax.scatter(utm_coords[::point_step,0], 
+                    utm_coords[::point_step,1], 
+                    marker='o', 
+                    c=colour_array[::point_step], 
+                    s=point_size, 
+                    alpha=0.9, 
+                    transform=projection, 
                     cmap=cm
                     )
-    # set up text box
-
-    measured = count_dict[0]
-
-    if 1 in count_dict:
-        interpolated = count_dict[1]
-    else:
-        interpolated = 0
-    if 2 in count_dict:
-        extrapolated = count_dict[2]
-    else:
-        extrapolated = 0
-
-    textstr = 'Measure Points Count: {0} \n' \
-              'Interpolated Points Count: {1} \n' \
-              'Extrapolated Points Count: {2} \n'.format(measured, interpolated, extrapolated)
-    props = dict(boxstyle='round', facecolor='wheat', alpha=0.5)
-    ax.text(0.0, 0.0, textstr, transform=ax.transAxes, fontsize=font_size,
-            verticalalignment='top', bbox=props)
 
     # set the colour bar ticks and labels
-<<<<<<< HEAD
-    try:  # not all variables have units. These will fail on the try and produce the map without tick labels.
-        cb = plt.colorbar(sc, ticks=[0, 1])
-        cb.ax.set_yticklabels(
-            [str(np.min(variable[spatial_mask])), str(np.max(variable[spatial_mask]))])  # vertically oriented colorbar
-=======
     try: # not all variables have units. These will fail on the try and produce the map without tick labels.
         cb = plt.colorbar(sc, ticks=[0, 1])
         cb.ax.set_yticklabels([str(np.min(variable[spatial_mask])), str(np.max(variable[spatial_mask]))])  # vertically oriented colorbar
->>>>>>> 262f76ab
 
         cb.set_label("{} {}".format(variable.long_name, variable.units))
     except:
         pass
-<<<<<<< HEAD
 
-    if save_path:
-        print("IS IT GETTING HERE?")
-        saved = False
-        try_counter = 0
-        while not saved:
-            try:
-                try_counter = try_counter + 1
-                print("attempt: {}".format(try_counter))
-                # print(gc.get_objects())
-                plt.savefig(save_path, debug=True)
-                # print(gc.get_objects())
-                plt.clf()
-                # print(gc.get_objects())
-                plt.close()
-                # print(gc.get_objects())
-                # cm.close()
-                # print(gc.get_objects())
-                # sc.close()
-                # print(gc.get_objects())
-                # fig.clf()
-                print('before garbage collection')
-                print(gc.get_count())
-                saved = True
-                print('saved')
-                gc.collect()
-                print('after garbage collection')
-                print(gc.get_count())
-            except:
-                pass
-
-
-    else:
-        plt.show()
-        plt.clf()
-        plt.close()
-        cm.close()
-        sc.close()
-        fig.clf()
-        gc.collect()
-=======
->>>>>>> 262f76ab
-
+    plt.show()
+    
 
 def main():
     '''
@@ -248,19 +153,18 @@
     '''
     # Create NetCDFPointUtils object for specified netCDF dataset
     netcdf_path = 'http://dapds00.nci.org.au/thredds/dodsC/uc0/rr2_dev/axi547/ground_gravity/point_datasets/201780.nc'
-    # netcdf_path = 'E:\\Temp\\gravity_point_test\\201780.nc'
-
+    #netcdf_path = 'E:\\Temp\\gravity_point_test\\201780.nc'
+    
     netcdf_dataset = netCDF4.Dataset(netcdf_path)
     npu = NetCDFPointUtils(netcdf_dataset)
 
     # Plot spatial subset
-    plot_point_dataset(npu,
-                       'Bouguer',
-                       utm_bbox=[630000, 7980000, 680000, 8030000],
+    plot_point_dataset(npu, 
+                       'Bouguer', 
+                       utm_bbox=[630000,7980000,680000,8030000],
                        colour_scheme='gist_heat',
                        point_size=50
                        )
 
-
 if __name__ == '__main__':
     main()